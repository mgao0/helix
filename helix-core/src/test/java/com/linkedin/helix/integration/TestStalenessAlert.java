package com.linkedin.helix.integration;

import java.util.Date;
import java.util.Map;
import java.util.Set;

import org.testng.Assert;
import org.testng.annotations.AfterClass;
import org.testng.annotations.BeforeClass;
import org.testng.annotations.Test;

import com.linkedin.helix.ClusterDataAccessor;
import com.linkedin.helix.ClusterManager;
import com.linkedin.helix.NotificationContext;
import com.linkedin.helix.PropertyType;
import com.linkedin.helix.TestHelper;
import com.linkedin.helix.ZNRecord;
import com.linkedin.helix.agent.zk.ZKDataAccessor;
import com.linkedin.helix.agent.zk.ZNRecordSerializer;
import com.linkedin.helix.agent.zk.ZkClient;
import com.linkedin.helix.alerts.AlertValueAndStatus;
import com.linkedin.helix.controller.ClusterManagerMain;
import com.linkedin.helix.healthcheck.ParticipantHealthReportCollectorImpl;
import com.linkedin.helix.mock.storage.MockEspressoHealthReportProvider;
import com.linkedin.helix.mock.storage.MockParticipant;
import com.linkedin.helix.mock.storage.MockTransition;
import com.linkedin.helix.model.Message;
import com.linkedin.helix.tools.ClusterSetup;

public class TestStalenessAlert extends ZkIntegrationTestBase
{
  ZkClient _zkClient;
  protected ClusterSetup _setupTool = null;
  protected final String _alertStr = "EXP(decay(1)(localhost_*.reportingage))CMP(GREATER)CON(600)";
  protected final String _alertStatusStr = _alertStr+" : (12918)";
  protected final String _dbName = "TestDB0";

  @BeforeClass ()
  public void beforeClass() throws Exception
  {
    _zkClient = new ZkClient(ZK_ADDR);
    _zkClient.setZkSerializer(new ZNRecordSerializer());

    _setupTool = new ClusterSetup(ZK_ADDR);
  }

  @AfterClass
  public void afterClass()
  {
    _zkClient.close();
  }

  public class StalenessAlertTransition extends MockTransition
  {
    @Override
    public void doTransition(Message message, NotificationContext context)
    {
      ClusterManager manager = context.getManager();
      ClusterDataAccessor accessor = manager.getDataAccessor();
      String fromState = message.getFromState();
      String toState = message.getToState();
      String instance = message.getTgtName();
      String partition = message.getStateUnitKey();

      if (fromState.equalsIgnoreCase("SLAVE")
          && toState.equalsIgnoreCase("MASTER"))
      {

    	//add a stat and report to ZK
    	//perhaps should keep reporter per instance...
    	ParticipantHealthReportCollectorImpl reporter =
    			new ParticipantHealthReportCollectorImpl(manager, instance);
    	MockEspressoHealthReportProvider provider = new
    			MockEspressoHealthReportProvider();
    	reporter.addHealthReportProvider(provider);
    	String statName = "latency";
    	provider.setStat(_dbName, statName,"15");
     	reporter.transmitHealthReports();

    	/*
        for (int i = 0; i < 5; i++)
        {
          accessor.setProperty(PropertyType.HEALTHREPORT,
                               new ZNRecord("mockAlerts" + i),
                               instance,
                               "mockAlerts");
          try
          {
            Thread.sleep(1000);
          }
          catch (InterruptedException e)
          {
            // TODO Auto-generated catch block
            e.printStackTrace();
          }
        }
        */
      }
    }

  }

  @Test()
  public void testStalenessAlert() throws Exception
  {
    String clusterName = getShortClassName();
    MockParticipant[] participants = new MockParticipant[5];

    System.out.println("START TestStalenessAlert at " + new Date(System.currentTimeMillis()));

    TestHelper.setupCluster(clusterName,
                            ZK_ADDR,
                            12918,        // participant start port
                            "localhost",  // participant name prefix
                            "TestDB",     // resource group name prefix
                            1,            // resource groups
                            10,           // partitions per resource group
                            5,            // number of nodes //change back to 5!!!
                            3,            // replicas //change back to 3!!!
                            "MasterSlave",
                            true);        // do rebalance

    _setupTool.getClusterManagementTool().addAlert(clusterName, _alertStr);

    TestHelper.startController(clusterName,
                               "controller_0",
                               ZK_ADDR,
                               ClusterManagerMain.STANDALONE);
    // start participants
    for (int i = 0; i < 5; i++) //!!!change back to 5
    {
      String instanceName = "localhost_" + (12918 + i);

      participants[i] = new MockParticipant(clusterName,
                                            instanceName,
                                            ZK_ADDR,
                                            new StalenessAlertTransition());
      new Thread(participants[i]).start();
    }

    /*
    TestHelper.verifyWithTimeout("verifyBestPossAndExtViewExtended",
                                 1500000,  // timeout in millisecond //was 15000
                                 _dbName,
                                 10,
                                 "MasterSlave",
                                 TestHelper.<String>setOf(clusterName),
                                 ZK_ADDR,
                                 null,
                                 null,
                                 null);
    */

    TestHelper.verifyWithTimeout("verifyBestPossAndExtViewExtended",
            15000,  // timeout in millisecond //was 15000
            ZK_ADDR,
            TestHelper.<String>setOf(clusterName),
            TestHelper.<String>setOf(_dbName),
            null,
            null,
            null);
<<<<<<< HEAD
    
  //sleep for a few seconds to give stats stage time to trigger
    Thread.sleep(5000);
    
=======

>>>>>>> 16a9ca48
    // other verifications go here
    ZKDataAccessor accessor = new ZKDataAccessor(clusterName, _zkClient);
    //for (int i = 0; i < 1; i++) //change 1 back to 5
    //{
      //String instance = "localhost_" + (12918 + i);
      //String instance = "localhost_12918";
      ZNRecord record = accessor.getProperty(PropertyType.ALERT_STATUS);
      Map<String, Map<String,String>> recMap = record.getMapFields();
      Set<String> keySet = recMap.keySet();
      Map<String,String> alertStatusMap = recMap.get(_alertStatusStr);
      String val = alertStatusMap.get(AlertValueAndStatus.VALUE_NAME);
      boolean fired = Boolean.parseBoolean(alertStatusMap.get(AlertValueAndStatus.FIRED_NAME));
      //Assert.assertEquals(Double.parseDouble(val), Double.parseDouble("75.0"));
      Assert.assertFalse(fired);
    //}

    System.out.println("END TestStalenessAlert at " + new Date(System.currentTimeMillis()));
  }
}<|MERGE_RESOLUTION|>--- conflicted
+++ resolved
@@ -159,14 +159,10 @@
             null,
             null,
             null);
-<<<<<<< HEAD
     
   //sleep for a few seconds to give stats stage time to trigger
     Thread.sleep(5000);
     
-=======
-
->>>>>>> 16a9ca48
     // other verifications go here
     ZKDataAccessor accessor = new ZKDataAccessor(clusterName, _zkClient);
     //for (int i = 0; i < 1; i++) //change 1 back to 5

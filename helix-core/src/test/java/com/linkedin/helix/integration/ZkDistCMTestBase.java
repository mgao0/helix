--- conflicted
+++ resolved
@@ -69,11 +69,8 @@
   @BeforeClass
   public void beforeClass() throws Exception
   {
-<<<<<<< HEAD
     ZKPropertyTransferServer.getInstance().init(19999, ZK_ADDR);
-=======
 //    Logger.getRootLogger().setLevel(Level.INFO);
->>>>>>> 9c1c7618
     System.out.println("START " + CLASS_NAME + ".b4Class() at " + new Date(System.currentTimeMillis()));
     _zkClient = new ZkClient(ZK_ADDR);
     _zkClient.setZkSerializer(new ZNRecordSerializer());

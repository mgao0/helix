--- conflicted
+++ resolved
@@ -52,10 +52,7 @@
         getResourceMap(resources, numPartition, BuiltInStateModelDefinitions.MasterSlave.name());
     CurrentStateOutput currentStateOutput = new CurrentStateOutput();
     event.addAttribute(AttributeName.RESOURCES.name(), resourceMap);
-<<<<<<< HEAD
-=======
     event.addAttribute(AttributeName.RESOURCES_TO_REBALANCE.name(), resourceMap);
->>>>>>> d89fbb93
     event.addAttribute(AttributeName.CURRENT_STATE.name(), currentStateOutput);
 
     ReadClusterDataStage stage1 = new ReadClusterDataStage();

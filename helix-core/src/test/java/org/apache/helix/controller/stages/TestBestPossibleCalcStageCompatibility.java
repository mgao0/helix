--- conflicted
+++ resolved
@@ -54,10 +54,7 @@
     Map<String, Resource> resourceMap = getResourceMap();
     CurrentStateOutput currentStateOutput = new CurrentStateOutput();
     event.addAttribute(AttributeName.RESOURCES.name(), resourceMap);
-<<<<<<< HEAD
-=======
     event.addAttribute(AttributeName.RESOURCES_TO_REBALANCE.name(), resourceMap);
->>>>>>> d89fbb93
     event.addAttribute(AttributeName.CURRENT_STATE.name(), currentStateOutput);
 
     ReadClusterDataStage stage1 = new ReadClusterDataStage();
@@ -91,10 +88,7 @@
     Map<String, Resource> resourceMap = getResourceMap();
     CurrentStateOutput currentStateOutput = new CurrentStateOutput();
     event.addAttribute(AttributeName.RESOURCES.name(), resourceMap);
-<<<<<<< HEAD
-=======
     event.addAttribute(AttributeName.RESOURCES_TO_REBALANCE.name(), resourceMap);
->>>>>>> d89fbb93
     event.addAttribute(AttributeName.CURRENT_STATE.name(), currentStateOutput);
 
     ReadClusterDataStage stage1 = new ReadClusterDataStage();

package org.apache.helix.integration;

/*
 * Licensed to the Apache Software Foundation (ASF) under one
 * or more contributor license agreements.  See the NOTICE file
 * distributed with this work for additional information
 * regarding copyright ownership.  The ASF licenses this file
 * to you under the Apache License, Version 2.0 (the
 * "License"); you may not use this file except in compliance
 * with the License.  You may obtain a copy of the License at
 *
 *   http://www.apache.org/licenses/LICENSE-2.0
 *
 * Unless required by applicable law or agreed to in writing,
 * software distributed under the License is distributed on an
 * "AS IS" BASIS, WITHOUT WARRANTIES OR CONDITIONS OF ANY
 * KIND, either express or implied.  See the License for the
 * specific language governing permissions and limitations
 * under the License.
 */

import java.util.Arrays;
import java.util.Date;
import java.util.Map;

import org.apache.helix.HelixConnection;
import org.apache.helix.HelixController;
import org.apache.helix.HelixDataAccessor;
import org.apache.helix.HelixParticipant;
import org.apache.helix.NotificationContext;
import org.apache.helix.PropertyKey;
import org.apache.helix.TestHelper;
import org.apache.helix.ZkUnitTestBase;
import org.apache.helix.api.State;
import org.apache.helix.api.accessor.ClusterAccessor;
import org.apache.helix.api.config.ClusterConfig;
import org.apache.helix.api.config.ParticipantConfig;
import org.apache.helix.api.config.ResourceConfig;
import org.apache.helix.api.id.ClusterId;
import org.apache.helix.api.id.ControllerId;
import org.apache.helix.api.id.ParticipantId;
import org.apache.helix.api.id.PartitionId;
import org.apache.helix.api.id.ResourceId;
import org.apache.helix.api.id.StateModelDefId;
import org.apache.helix.controller.rebalancer.config.RebalancerConfig;
import org.apache.helix.controller.rebalancer.config.SemiAutoRebalancerConfig;
import org.apache.helix.manager.zk.ZkHelixConnection;
import org.apache.helix.model.ExternalView;
import org.apache.helix.model.Message;
import org.apache.helix.model.StateModelDefinition;
import org.apache.helix.participant.statemachine.HelixStateModelFactory;
import org.apache.helix.participant.statemachine.StateModel;
import org.apache.helix.participant.statemachine.StateModelInfo;
import org.apache.helix.participant.statemachine.Transition;
import org.apache.log4j.Logger;
import org.testng.Assert;
import org.testng.annotations.Test;

public class TestHelixConnection extends ZkUnitTestBase {
  private static final Logger LOG = Logger.getLogger(TestHelixConnection.class.getName());

  @StateModelInfo(initialState = "OFFLINE", states = {
      "MASTER", "SLAVE", "OFFLINE", "ERROR"
  })
  public static class MockStateModel extends StateModel {
    public MockStateModel() {

    }

    @Transition(to = "*", from = "*")
    public void onBecomeAnyFromAny(Message message, NotificationContext context) {
      String from = message.getFromState();
      String to = message.getToState();
      LOG.info("Become " + to + " from " + from);
    }
  }

  public static class MockStateModelFactory extends HelixStateModelFactory<MockStateModel> {

    public MockStateModelFactory() {
    }

    @Override
    public MockStateModel createNewStateModel(PartitionId partitionId) {
      MockStateModel model = new MockStateModel();

      return model;
    }
  }

  @Test
  public void test() throws Exception {
    String className = TestHelper.getTestClassName();
    String methodName = TestHelper.getTestMethodName();
    String clusterName = className + "_" + methodName;

    System.out.println("START " + clusterName + " at " + new Date(System.currentTimeMillis()));

    String zkAddr = ZK_ADDR;
    ClusterId clusterId = ClusterId.from(clusterName);
    ControllerId controllerId = ControllerId.from("controller");
    final ParticipantId participantId = ParticipantId.from("participant1");

    ResourceId resourceId = ResourceId.from("testDB");
    State master = State.from("MASTER");
    State slave = State.from("SLAVE");
    State offline = State.from("OFFLINE");
    State dropped = State.from("DROPPED");
    StateModelDefId stateModelDefId = StateModelDefId.from("MasterSlave");

    // create connection
    HelixConnection connection = new ZkHelixConnection(zkAddr);
    connection.connect();

    // setup cluster
    ClusterAccessor clusterAccessor = connection.createClusterAccessor(clusterId);
    clusterAccessor.dropCluster();

    StateModelDefinition stateModelDef =
        new StateModelDefinition.Builder(stateModelDefId).addState(master, 1).addState(slave, 2)
            .addState(offline, 3).addState(dropped).addTransition(offline, slave, 3)
            .addTransition(slave, offline, 4).addTransition(slave, master, 2)
            .addTransition(master, slave, 1).addTransition(offline, dropped).initialState(offline)
            .upperBound(master, 1).dynamicUpperBound(slave, "R").build();
    RebalancerConfig rebalancerCtx =
        new SemiAutoRebalancerConfig.Builder(resourceId).addPartitions(1).replicaCount(1)
            .stateModelDefId(stateModelDefId)
            .preferenceList(PartitionId.from("testDB_0"), Arrays.asList(participantId)).build();
    clusterAccessor.createCluster(new ClusterConfig.Builder(clusterId).addStateModelDefinition(
        stateModelDef).build());
    clusterAccessor.addResourceToCluster(new ResourceConfig.Builder(resourceId).rebalancerConfig(
        rebalancerCtx).build());
    clusterAccessor.addParticipantToCluster(new ParticipantConfig.Builder(participantId).build());

    // start controller
    HelixController controller = connection.createController(clusterId, controllerId);
    controller.start();

    // start participant
    HelixParticipant participant = connection.createParticipant(clusterId, participantId);
    participant.getStateMachineEngine().registerStateModelFactory(
        StateModelDefId.from("MasterSlave"), new MockStateModelFactory());

<<<<<<< HEAD
    participant.startAsync();
    Thread.sleep(1000);
=======
    participant.start();
>>>>>>> 0f79187d

    // verify
    final HelixDataAccessor accessor = connection.createDataAccessor(clusterId);
    final PropertyKey.Builder keyBuilder = accessor.keyBuilder();
    boolean success = TestHelper.verify(new TestHelper.Verifier() {

      @Override
      public boolean verify() throws Exception {
        ExternalView externalView = accessor.getProperty(keyBuilder.externalView("testDB"));
        Map<ParticipantId, State> stateMap = externalView.getStateMap(PartitionId.from("testDB_0"));

        if (stateMap == null || !stateMap.containsKey(participantId)) {
          return false;
        }

        return stateMap.get(participantId).equals(State.from("MASTER"));
      }
    }, 10 * 1000);

    Assert.assertTrue(success);

    // clean up
    controller.stop();
    participant.stop();
    connection.disconnect();

    System.out.println("END " + clusterName + " at " + new Date(System.currentTimeMillis()));
  }
}<|MERGE_RESOLUTION|>--- conflicted
+++ resolved
@@ -141,12 +141,8 @@
     participant.getStateMachineEngine().registerStateModelFactory(
         StateModelDefId.from("MasterSlave"), new MockStateModelFactory());
 
-<<<<<<< HEAD
-    participant.startAsync();
+    participant.start();
     Thread.sleep(1000);
-=======
-    participant.start();
->>>>>>> 0f79187d
 
     // verify
     final HelixDataAccessor accessor = connection.createDataAccessor(clusterId);

--- conflicted
+++ resolved
@@ -87,11 +87,7 @@
 
     // Wait for job to finish and expire
     _driver.pollForWorkflowState(jobName, TaskState.COMPLETED);
-<<<<<<< HEAD
-    Thread.sleep(expiry + 2000);
-=======
     Thread.sleep(expiry + 100);
->>>>>>> d89fbb93
 
     // Ensure workflow config and context were cleaned up by now
     Assert.assertFalse(_manager.getHelixPropertyStore().exists(workflowPropStoreKey,
@@ -195,10 +191,7 @@
     // Check that all partitions timed out up to maxAttempts
     JobContext ctx = _driver.getJobContext(TaskUtil.getNamespacedJobName(jobResource));
     int maxAttempts = 0;
-<<<<<<< HEAD
-=======
     boolean sawTimedoutTask = false;
->>>>>>> d89fbb93
     for (int i = 0; i < _numParitions; i++) {
       TaskPartitionState state = ctx.getPartitionState(i);
       if (state != null) {

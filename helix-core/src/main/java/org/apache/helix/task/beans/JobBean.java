--- conflicted
+++ resolved
@@ -38,11 +38,7 @@
   public String command;
   public Map<String, String> jobCommandConfigMap;
   public List<TaskBean> tasks;
-<<<<<<< HEAD
-  public long timeout = JobConfig.DEFAULT_TIMEOUT;
-=======
   public long timeout = JobConfig.DEFAULT_TIMEOUT_NEVER;
->>>>>>> d89fbb93
   public long timeoutPerPartition = JobConfig.DEFAULT_TIMEOUT_PER_TASK;
   public int numConcurrentTasksPerInstance = JobConfig.DEFAULT_NUM_CONCURRENT_TASKS_PER_INSTANCE;
   public int maxAttemptsPerTask = JobConfig.DEFAULT_MAX_ATTEMPTS_PER_TASK;

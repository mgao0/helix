package org.apache.helix.task;

/*
 * Licensed to the Apache Software Foundation (ASF) under one
 * or more contributor license agreements.  See the NOTICE file
 * distributed with this work for additional information
 * regarding copyright ownership.  The ASF licenses this file
 * to you under the Apache License, Version 2.0 (the
 * "License"); you may not use this file except in compliance
 * with the License.  You may obtain a copy of the License at
 *
 *   http://www.apache.org/licenses/LICENSE-2.0
 *
 * Unless required by applicable law or agreed to in writing,
 * software distributed under the License is distributed on an
 * "AS IS" BASIS, WITHOUT WARRANTIES OR CONDITIONS OF ANY
 * KIND, either express or implied.  See the License for the
 * specific language governing permissions and limitations
 * under the License.
 */

import java.util.HashMap;
import java.util.List;
import java.util.Map;
import java.util.Set;
import java.util.TreeMap;

import org.apache.helix.HelixProperty;
import org.apache.helix.ZNRecord;

import com.google.common.collect.Lists;
import com.google.common.collect.Maps;
import com.google.common.collect.Sets;

/**
 * Provides a typed interface to the context information stored by {@link TaskRebalancer} in the
 * Helix property store.
 */
public class JobContext extends HelixProperty {
  private enum ContextProperties {
    START_TIME,
    STATE,
    NUM_ATTEMPTS,
    FINISH_TIME,
    TARGET,
    TASK_ID,
    ASSIGNED_PARTICIPANT,
    NEXT_RETRY_TIME,
<<<<<<< HEAD
    INFO
=======
    INFO,
    NAME
>>>>>>> d89fbb93
  }

  public JobContext(ZNRecord record) {
    super(record);
  }

  public void setStartTime(long t) {
    _record.setSimpleField(ContextProperties.START_TIME.toString(), String.valueOf(t));
  }

  public long getStartTime() {
    String tStr = _record.getSimpleField(ContextProperties.START_TIME.toString());
    if (tStr == null) {
      return WorkflowContext.UNSTARTED;
    }
    return Long.parseLong(tStr);
  }

  public void setFinishTime(long t) {
    _record.setSimpleField(ContextProperties.FINISH_TIME.toString(), String.valueOf(t));
  }

  public long getFinishTime() {
    String tStr = _record.getSimpleField(ContextProperties.FINISH_TIME.toString());
    if (tStr == null) {
      return WorkflowContext.UNFINISHED;
    }
    return Long.parseLong(tStr);
  }

  public void setInfo(String info) {
    if (info != null) {
      _record.setSimpleField(ContextProperties.INFO.toString(), info);
    }
  }

  public String getInfo() {
    return _record.getSimpleField(ContextProperties.INFO.toString());
  }

  public void setPartitionState(int p, TaskPartitionState s) {
    Map<String, String> map = getMapField(p, true);
    map.put(ContextProperties.STATE.toString(), s.name());
  }

  public TaskPartitionState getPartitionState(int p) {
    Map<String, String> map = getMapField(p);
    if (map == null) {
      return null;
    }
    String str = map.get(ContextProperties.STATE.toString());
    if (str != null) {
      return TaskPartitionState.valueOf(str);
    } else {
      return null;
    }
  }

  public void setPartitionNumAttempts(int p, int n) {
    Map<String, String> map = getMapField(p, true);
    map.put(ContextProperties.NUM_ATTEMPTS.toString(), String.valueOf(n));
  }

  public int incrementNumAttempts(int pId) {
    int n = this.getPartitionNumAttempts(pId);
    if (n < 0) {
      n = 0;
    }
    n += 1;
    this.setPartitionNumAttempts(pId, n);
    return n;
  }

  public int getPartitionNumAttempts(int p) {
    Map<String, String> map = getMapField(p);
    if (map == null) {
      return -1;
    }
    String nStr = map.get(ContextProperties.NUM_ATTEMPTS.toString());
    if (nStr == null) {
      return -1;
    }
    return Integer.parseInt(nStr);
  }

  public void setPartitionStartTime(int p, long t) {
    Map<String, String> map = getMapField(p, true);
    map.put(ContextProperties.START_TIME.toString(), String.valueOf(t));
  }

  public long getPartitionStartTime(int p) {
    Map<String, String> map = getMapField(p);
    if (map == null) {
      return WorkflowContext.UNSTARTED;
    }
    String tStr = map.get(ContextProperties.START_TIME.toString());
    if (tStr == null) {
      return WorkflowContext.UNSTARTED;
    }
    return Long.parseLong(tStr);
  }

  public void setPartitionFinishTime(int p, long t) {
    Map<String, String> map = getMapField(p, true);
    map.put(ContextProperties.FINISH_TIME.toString(), String.valueOf(t));
  }

  public long getPartitionFinishTime(int p) {
    Map<String, String> map = getMapField(p);
    if (map == null) {
      return WorkflowContext.UNFINISHED;
    }
    String tStr = map.get(ContextProperties.FINISH_TIME.toString());
    if (tStr == null) {
      return WorkflowContext.UNFINISHED;
    }
    return Long.parseLong(tStr);
  }

  public void setPartitionTarget(int p, String targetPName) {
    Map<String, String> map = getMapField(p, true);
    map.put(ContextProperties.TARGET.toString(), targetPName);
  }

  public String getTargetForPartition(int p) {
    Map<String, String> map = getMapField(p);
    return (map != null) ? map.get(ContextProperties.TARGET.toString()) : null;
  }

  public void setPartitionInfo(int p, String info) {
    Map<String, String> map = getMapField(p, true);
    map.put(ContextProperties.INFO.toString(), info);
  }

  public String getPartitionInfo(int p) {
    Map<String, String> map = getMapField(p);
    return (map != null) ? map.get(ContextProperties.INFO.toString()) : null;
  }

  public Map<String, List<Integer>> getPartitionsByTarget() {
    Map<String, List<Integer>> result = Maps.newHashMap();
    for (Map.Entry<String, Map<String, String>> mapField : _record.getMapFields().entrySet()) {
      Integer pId = Integer.parseInt(mapField.getKey());
      Map<String, String> map = mapField.getValue();
      String target = map.get(ContextProperties.TARGET.toString());
      if (target != null) {
        List<Integer> partitions;
        if (!result.containsKey(target)) {
          partitions = Lists.newArrayList();
          result.put(target, partitions);
        } else {
          partitions = result.get(target);
        }
        partitions.add(pId);
      }
    }
    return result;
  }

  public Set<Integer> getPartitionSet() {
    Set<Integer> partitions = Sets.newHashSet();
    for (String pName : _record.getMapFields().keySet()) {
      partitions.add(Integer.valueOf(pName));
    }
    return partitions;
  }

  public void setTaskIdForPartition(int p, String taskId) {
    Map<String, String> map = getMapField(p, true);
    map.put(ContextProperties.TASK_ID.toString(), taskId);
  }

  public String getTaskIdForPartition(int p) {
    Map<String, String> map = getMapField(p);
    return (map != null) ? map.get(ContextProperties.TASK_ID.toString()) : null;
  }

  public Map<String, Integer> getTaskIdPartitionMap() {
    Map<String, Integer> partitionMap = new HashMap<String, Integer>();
    for (Map.Entry<String, Map<String, String>> mapField : _record.getMapFields().entrySet()) {
      Integer pId = Integer.parseInt(mapField.getKey());
      Map<String, String> map = mapField.getValue();
      if (map.containsKey(ContextProperties.TASK_ID.toString())) {
        partitionMap.put(map.get(ContextProperties.TASK_ID.toString()), pId);
      }
    }
    return partitionMap;
  }

  public void setAssignedParticipant(int p, String participantName) {
    Map<String, String> map = getMapField(p, true);
    map.put(ContextProperties.ASSIGNED_PARTICIPANT.toString(), participantName);
  }

  public String getAssignedParticipant(int p) {
    Map<String, String> map = getMapField(p);
    return (map != null) ? map.get(ContextProperties.ASSIGNED_PARTICIPANT.toString()) : null;
  }

  public void setNextRetryTime(int p, long t) {
    Map<String, String> map = getMapField(p, true);
    map.put(ContextProperties.NEXT_RETRY_TIME.toString(), String.valueOf(t));
  }

  public long getNextRetryTime(int p) {
    Map<String, String> map = getMapField(p);
    if (map == null) {
      return -1;
    }
    String tStr = map.get(ContextProperties.NEXT_RETRY_TIME.toString());
    if (tStr == null) {
      return -1;
    }
    return Long.parseLong(tStr);
  }

<<<<<<< HEAD
=======
  public void setName(String name) {
    _record.setSimpleField(ContextProperties.NAME.name(), name);
  }

  public String getName() {
    return _record.getSimpleField(ContextProperties.NAME.name());
  }

>>>>>>> d89fbb93
  /**
   * Get MapField for the given partition.
   *
   * @param p
   * @return mapField for the partition, NULL if the partition has not scheduled yet.
   */
  public Map<String, String> getMapField(int p) {
    return getMapField(p, false);
  }

  private Map<String, String> getMapField(int p, boolean createIfNotPresent) {
    String pStr = String.valueOf(p);
    Map<String, String> map = _record.getMapField(pStr);
    if (map == null && createIfNotPresent) {
      map = new TreeMap<String, String>();
      _record.setMapField(pStr, map);
    }
    return map;
  }
}<|MERGE_RESOLUTION|>--- conflicted
+++ resolved
@@ -46,12 +46,8 @@
     TASK_ID,
     ASSIGNED_PARTICIPANT,
     NEXT_RETRY_TIME,
-<<<<<<< HEAD
-    INFO
-=======
     INFO,
     NAME
->>>>>>> d89fbb93
   }
 
   public JobContext(ZNRecord record) {
@@ -268,8 +264,6 @@
     return Long.parseLong(tStr);
   }
 
-<<<<<<< HEAD
-=======
   public void setName(String name) {
     _record.setSimpleField(ContextProperties.NAME.name(), name);
   }
@@ -278,7 +272,6 @@
     return _record.getSimpleField(ContextProperties.NAME.name());
   }
 
->>>>>>> d89fbb93
   /**
    * Get MapField for the given partition.
    *

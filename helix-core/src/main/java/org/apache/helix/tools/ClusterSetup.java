package org.apache.helix.tools;

/*
 * Licensed to the Apache Software Foundation (ASF) under one
 * or more contributor license agreements.  See the NOTICE file
 * distributed with this work for additional information
 * regarding copyright ownership.  The ASF licenses this file
 * to you under the Apache License, Version 2.0 (the
 * "License"); you may not use this file except in compliance
 * with the License.  You may obtain a copy of the License at
 *
 *   http://www.apache.org/licenses/LICENSE-2.0
 *
 * Unless required by applicable law or agreed to in writing,
 * software distributed under the License is distributed on an
 * "AS IS" BASIS, WITHOUT WARRANTIES OR CONDITIONS OF ANY
 * KIND, either express or implied.  See the License for the
 * specific language governing permissions and limitations
 * under the License.
 */

import java.io.DataInputStream;
import java.io.File;
import java.io.FileInputStream;
import java.io.IOException;
import java.util.Arrays;
import java.util.HashMap;
import java.util.HashSet;
import java.util.List;
import java.util.Map;
import java.util.Set;
import java.util.TreeMap;

import org.apache.commons.cli.CommandLine;
import org.apache.commons.cli.CommandLineParser;
import org.apache.commons.cli.GnuParser;
import org.apache.commons.cli.HelpFormatter;
import org.apache.commons.cli.Option;
import org.apache.commons.cli.OptionBuilder;
import org.apache.commons.cli.OptionGroup;
import org.apache.commons.cli.Options;
import org.apache.commons.cli.ParseException;
import org.apache.helix.model.ConfigScope;
import org.apache.helix.model.builder.ConfigScopeBuilder;
import org.apache.helix.model.builder.ConstraintItemBuilder;
import org.apache.helix.HelixAdmin;
import org.apache.helix.HelixException;
import org.apache.helix.ZNRecord;
import org.apache.helix.HelixConstants.StateModelToken;
import org.apache.helix.PropertyKey.Builder;
import org.apache.helix.manager.zk.ZKHelixAdmin;
import org.apache.helix.manager.zk.ZKHelixDataAccessor;
import org.apache.helix.manager.zk.ZNRecordSerializer;
import org.apache.helix.manager.zk.ZkBaseDataAccessor;
import org.apache.helix.manager.zk.ZkClient;
import org.apache.helix.model.ClusterConstraints;
import org.apache.helix.model.ClusterConstraints.ConstraintType;
import org.apache.helix.model.ConstraintItem;
import org.apache.helix.model.ExternalView;
import org.apache.helix.model.IdealState;
import org.apache.helix.model.InstanceConfig;
import org.apache.helix.model.LiveInstance;
import org.apache.helix.model.StateModelDefinition;
import org.apache.helix.model.IdealState.IdealStateModeProperty;
import org.apache.helix.store.PropertyJsonSerializer;
import org.apache.helix.util.HelixUtil;
import org.apache.helix.util.ZKClientPool;
import org.apache.log4j.Logger;
import org.codehaus.jackson.JsonGenerationException;
import org.codehaus.jackson.map.JsonMappingException;


public class ClusterSetup
{
  private static Logger logger = Logger.getLogger(ClusterSetup.class);
  public static final String zkServerAddress = "zkSvr";

  // List info about the cluster / resource / Instances
  public static final String listClusters = "listClusters";
  public static final String listResources = "listResources";
  public static final String listInstances = "listInstances";

  // Add, drop, and rebalance
  public static final String addCluster = "addCluster";
  public static final String activateCluster = "activateCluster";
  public static final String dropCluster = "dropCluster";
  public static final String dropResource = "dropResource";
  public static final String addInstance = "addNode";
  public static final String addResource = "addResource";
  public static final String addStateModelDef = "addStateModelDef";
  public static final String addIdealState = "addIdealState";
  public static final String swapInstance = "swapInstance";
  public static final String dropInstance = "dropNode";
  public static final String rebalance = "rebalance";
  public static final String expandCluster = "expandCluster";
  public static final String expandResource = "expandResource";
  public static final String mode = "mode";
  public static final String instanceGroupTag = "instanceGroupTag";
  public static final String bucketSize = "bucketSize";
  public static final String resourceKeyPrefix = "key";
  public static final String maxPartitionsPerNode = "maxPartitionsPerNode";
  
  public static final String addResourceProperty = "addResourceProperty";
  public static final String removeResourceProperty = "removeResourceProperty";
  
  public static final String addInstanceTag = "addInstanceTag";
  public static final String removeInstanceTag = "removeInstanceTag";

  // Query info (TBD in V2)
  public static final String listClusterInfo = "listClusterInfo";
  public static final String listInstanceInfo = "listInstanceInfo";
  public static final String listResourceInfo = "listResourceInfo";
  public static final String listPartitionInfo = "listPartitionInfo";
  public static final String listStateModels = "listStateModels";
  public static final String listStateModel = "listStateModel";

  // enable/disable/reset instances/cluster/resource/partition
  public static final String enableInstance = "enableInstance";
  public static final String enablePartition = "enablePartition";
  public static final String enableCluster = "enableCluster";
  public static final String resetPartition = "resetPartition";
  public static final String resetInstance = "resetInstance";
  public static final String resetResource = "resetResource";

  // help
  public static final String help = "help";

  // stats/alerts
  public static final String addStat = "addStat";
  public static final String addAlert = "addAlert";
  public static final String dropStat = "dropStat";
  public static final String dropAlert = "dropAlert";

  // get/set/remove configs
  public static final String getConfig = "getConfig";
  public static final String setConfig = "setConfig";
  public static final String removeConfig = "removeConfig";
  
  // get/set/remove constraints
  public static final String getConstraints = "getConstraints";
  public static final String setConstraint = "setConstraint";
  public static final String removeConstraint = "removeConstraint";

  static Logger _logger = Logger.getLogger(ClusterSetup.class);
  String _zkServerAddress;
  ZkClient _zkClient;
  HelixAdmin _admin;

  public ClusterSetup(String zkServerAddress)
  {
    _zkServerAddress = zkServerAddress;
    _zkClient = ZKClientPool.getZkClient(_zkServerAddress);
    _admin = new ZKHelixAdmin(_zkClient);
  }

  public ClusterSetup(ZkClient zkClient)
  {
    _zkServerAddress = zkClient.getServers();
    _zkClient = zkClient;
    _admin = new ZKHelixAdmin(_zkClient);
  }

  public void addCluster(String clusterName, boolean overwritePrevious)
  {
    _admin.addCluster(clusterName, overwritePrevious);

    // StateModelConfigGenerator generator = new StateModelConfigGenerator();
    addStateModelDef(clusterName,
                     "MasterSlave",
                     new StateModelDefinition(StateModelConfigGenerator.generateConfigForMasterSlave()));
    addStateModelDef(clusterName,
                     "LeaderStandby",
                     new StateModelDefinition(StateModelConfigGenerator.generateConfigForLeaderStandby()));
    addStateModelDef(clusterName,
                     "StorageSchemata",
                     new StateModelDefinition(StateModelConfigGenerator.generateConfigForStorageSchemata()));
    addStateModelDef(clusterName,
                     "OnlineOffline",
                     new StateModelDefinition(StateModelConfigGenerator.generateConfigForOnlineOffline()));
    addStateModelDef(clusterName,
                     "ScheduledTask",
                     new StateModelDefinition(StateModelConfigGenerator.generateConfigForScheduledTaskQueue()));
  }

  public void activateCluster(String clusterName, String grandCluster, boolean enable)
  {
    if (enable)
    {
      _admin.addClusterToGrandCluster(clusterName, grandCluster);
    }
    else
    {
      _admin.dropResource(grandCluster, clusterName);
    }
  }

  public void deleteCluster(String clusterName)
  {
    _admin.dropCluster(clusterName);
  }

  public void addInstancesToCluster(String clusterName, String[] InstanceInfoArray)
  {
    for (String InstanceInfo : InstanceInfoArray)
    {
      // the storage Instance info must be hostname:port format.
      if (InstanceInfo.length() > 0)
      {
        addInstanceToCluster(clusterName, InstanceInfo);
      }
    }
  }

  public void addInstanceToCluster(String clusterName, String InstanceAddress)
  {
    // InstanceAddress must be in host:port format
    int lastPos = InstanceAddress.lastIndexOf("_");
    if (lastPos <= 0)
    {
      lastPos = InstanceAddress.lastIndexOf(":");
    }
    if (lastPos <= 0)
    {
      String error = "Invalid storage Instance info format: " + InstanceAddress;
      _logger.warn(error);
      throw new HelixException(error);
    }
    String host = InstanceAddress.substring(0, lastPos);
    String portStr = InstanceAddress.substring(lastPos + 1);
    int port = Integer.parseInt(portStr);
    addInstanceToCluster(clusterName, host, port);
  }

  public void addInstanceToCluster(String clusterName, String host, int port)
  {
    String instanceId = host + "_" + port;
    InstanceConfig config = new InstanceConfig(instanceId);
    config.setHostName(host);
    config.setPort(Integer.toString(port));
    config.setInstanceEnabled(true);
    _admin.addInstance(clusterName, config);
  }

  public void dropInstancesFromCluster(String clusterName, String[] InstanceInfoArray)
  {
    for (String InstanceInfo : InstanceInfoArray)
    {
      // the storage Instance info must be hostname:port format.
      if (InstanceInfo.length() > 0)
      {
        dropInstanceFromCluster(clusterName, InstanceInfo);
      }
    }
  }

  public void dropInstanceFromCluster(String clusterName, String InstanceAddress)
  {
    // InstanceAddress must be in host:port format
    int lastPos = InstanceAddress.lastIndexOf("_");
    if (lastPos <= 0)
    {
      lastPos = InstanceAddress.lastIndexOf(":");
    }
    if (lastPos <= 0)
    {
      String error = "Invalid storage Instance info format: " + InstanceAddress;
      _logger.warn(error);
      throw new HelixException(error);
    }
    String host = InstanceAddress.substring(0, lastPos);
    String portStr = InstanceAddress.substring(lastPos + 1);
    int port = Integer.parseInt(portStr);
    dropInstanceFromCluster(clusterName, host, port);
  }

  public void dropInstanceFromCluster(String clusterName, String host, int port)
  {
    String instanceId = host + "_" + port;

    ZKHelixDataAccessor accessor =
        new ZKHelixDataAccessor(clusterName, new ZkBaseDataAccessor<ZNRecord>(_zkClient));
    Builder keyBuilder = accessor.keyBuilder();

    // ensure node is stopped
    LiveInstance liveInstance = accessor.getProperty(keyBuilder.liveInstance(instanceId));
    if (liveInstance != null)
    {
      throw new HelixException("Can't drop " + instanceId + ", please stop " + instanceId
          + " before drop it");
    }

    InstanceConfig config = accessor.getProperty(keyBuilder.instanceConfig(instanceId));
    if (config == null)
    {
      String error = "Node " + instanceId + " does not exist, cannot drop";
      _logger.warn(error);
      throw new HelixException(error);
    }

    // ensure node is disabled, otherwise fail
    if (config.getInstanceEnabled())
    {
      String error = "Node " + instanceId + " is enabled, cannot drop";
      _logger.warn(error);
      throw new HelixException(error);
    }
    _admin.dropInstance(clusterName, config);
  }

  public void swapInstance(String clusterName,
                           String oldInstanceName,
                           String newInstanceName)
  {
    ZKHelixDataAccessor accessor =
        new ZKHelixDataAccessor(clusterName, new ZkBaseDataAccessor(_zkClient));
    Builder keyBuilder = accessor.keyBuilder();

    InstanceConfig oldConfig =
        accessor.getProperty(keyBuilder.instanceConfig(oldInstanceName));
    if (oldConfig == null)
    {
      String error = "Old instance " + oldInstanceName + " does not exist, cannot swap";
      _logger.warn(error);
      throw new HelixException(error);
    }

    InstanceConfig newConfig =
        accessor.getProperty(keyBuilder.instanceConfig(newInstanceName));
    if (newConfig == null)
    {
      String error = "New instance " + newInstanceName + " does not exist, cannot swap";
      _logger.warn(error);
      throw new HelixException(error);
    }

    // ensure old instance is disabled, otherwise fail
    if (oldConfig.getInstanceEnabled())
    {
      String error =
          "Old instance " + oldInstanceName
              + " is enabled, it need to be disabled and turned off";
      _logger.warn(error);
      throw new HelixException(error);
    }
    // ensure old instance is down, otherwise fail
    List<String> liveInstanceNames =
        accessor.getChildNames(accessor.keyBuilder().liveInstances());

    if (liveInstanceNames.contains(oldInstanceName))
    {
      String error =
          "Old instance " + oldInstanceName
              + " is still on, it need to be disabled and turned off";
      _logger.warn(error);
      throw new HelixException(error);
    }

    dropInstanceFromCluster(clusterName, oldInstanceName);

    List<IdealState> existingIdealStates =
        accessor.getChildValues(accessor.keyBuilder().idealStates());
    for (IdealState idealState : existingIdealStates)
    {
      swapInstanceInIdealState(idealState, oldInstanceName, newInstanceName);
      accessor.setProperty(accessor.keyBuilder()
                                   .idealStates(idealState.getResourceName()), idealState);
    }
  }

  void swapInstanceInIdealState(IdealState idealState,
                                String oldInstance,
                                String newInstance)
  {
    for (String partition : idealState.getRecord().getMapFields().keySet())
    {
      Map<String, String> valMap = idealState.getRecord().getMapField(partition);
      if (valMap.containsKey(oldInstance))
      {
        valMap.put(newInstance, valMap.get(oldInstance));
        valMap.remove(oldInstance);
      }
    }

    for (String partition : idealState.getRecord().getListFields().keySet())
    {
      List<String> valList = idealState.getRecord().getListField(partition);
      for (int i = 0; i < valList.size(); i++)
      {
        if (valList.get(i).equals(oldInstance))
        {
          valList.remove(i);
          valList.add(i, newInstance);
        }
      }
    }
  }

  public HelixAdmin getClusterManagementTool()
  {
    return _admin;
  }

  public void addStateModelDef(String clusterName,
                               String stateModelDef,
                               StateModelDefinition record)
  {
    _admin.addStateModelDef(clusterName, stateModelDef, record);
  }

  public void addResourceToCluster(String clusterName,
                                   String resourceName,
                                   int numResources,
                                   String stateModelRef)
  {
    addResourceToCluster(clusterName,
                         resourceName,
                         numResources,
                         stateModelRef,
                         IdealStateModeProperty.AUTO.toString());
  }

  public void addResourceToCluster(String clusterName,
                                   String resourceName,
                                   int numResources,
                                   String stateModelRef,
                                   String idealStateMode)
  {
    _admin.addResource(clusterName,
                       resourceName,
                       numResources,
                       stateModelRef,
                       idealStateMode);
  }

  public void addResourceToCluster(String clusterName,
                                   String resourceName,
                                   int numResources,
                                   String stateModelRef,
                                   String idealStateMode,
                                   int bucketSize)
  {
    _admin.addResource(clusterName,
                       resourceName,
                       numResources,
                       stateModelRef,
                       idealStateMode,
                       bucketSize);
  }
  
  public void addResourceToCluster(String clusterName,
      String resourceName,
      int numResources,
      String stateModelRef,
      String idealStateMode,
      int bucketSize,
      int maxPartitionsPerInstance)
  {
    _admin.addResource(clusterName,
      resourceName,
      numResources,
      stateModelRef,
      idealStateMode,
      bucketSize,
      maxPartitionsPerInstance);
  }

  public void dropResourceFromCluster(String clusterName, String resourceName)
  {
    _admin.dropResource(clusterName, resourceName);
  }

  // TODO: remove this. has moved to ZkHelixAdmin
  public void rebalanceStorageCluster(String clusterName, String resourceName, int replica)
  {
    rebalanceStorageCluster(clusterName, resourceName, replica, resourceName);
  }

  public void rebalanceResource(String clusterName, String resourceName, int replica)
  {
    rebalanceStorageCluster(clusterName, resourceName, replica, resourceName); 
  }
  public void expandResource(String clusterName, String resourceName)
  {
    IdealState idealState = _admin.getResourceIdealState(clusterName, resourceName);
    if (idealState.getIdealStateMode() == IdealStateModeProperty.AUTO_REBALANCE
        || idealState.getIdealStateMode() == IdealStateModeProperty.CUSTOMIZED)
    {
      _logger.info("Skipping idealState " + idealState.getResourceName() + " "
          + idealState.getIdealStateMode());
      return;
    }
    boolean anyLiveInstance = false;
    for (List<String> list : idealState.getRecord().getListFields().values())
    {
      if (list.contains(StateModelToken.ANY_LIVEINSTANCE.toString()))
      {
        _logger.info("Skipping idealState " + idealState.getResourceName()
            + " with ANY_LIVEINSTANCE");
        anyLiveInstance = true;
        continue;
      }
    }
    if (anyLiveInstance)
    {
      return;
    }
    try
    {
      int replica = Integer.parseInt(idealState.getReplicas());
    }
    catch (Exception e)
    {
      _logger.error("", e);
      return;
    }
    if (idealState.getRecord().getListFields().size() == 0)
    {
      _logger.warn("Resource " + resourceName + " not balanced, skip");
      return;
    }
    balanceIdealState(clusterName, idealState);
  }

  public void expandCluster(String clusterName)
  {
    List<String> resources = _admin.getResourcesInCluster(clusterName);
    for (String resourceName : resources)
    {
      expandResource(clusterName, resourceName);
    }
  }

  

  public void balanceIdealState(String clusterName, IdealState idealState)
  {
    // The new instances are added into the cluster already. So we need to find out the
    // instances that
    // already have partitions assigned to them.
    List<String> instanceNames = _admin.getInstancesInCluster(clusterName);
    rebalanceResource(clusterName, idealState, instanceNames);

  }

  private void rebalanceResource(String clusterName,
      IdealState idealState, List<String> instanceNames)
  {
     _admin.rebalance(clusterName, idealState, instanceNames);
  }

  public void rebalanceStorageCluster(String clusterName,
                                      String resourceName,
                                      int replica,
                                      String keyPrefix)
  {
    _admin.rebalance(clusterName, resourceName, replica, keyPrefix, "");
  }
  
  
  public void rebalanceStorageCluster(String clusterName,
      String resourceName,
      int replica,
      String keyPrefix, String group)
  {
    _admin.rebalance(clusterName, resourceName, replica, keyPrefix, group);
  }
  
  public void rebalanceStorageCluster(String clusterName,
      String resourceName, String group,
      int replica)
  {
    _admin.rebalance(clusterName, resourceName, replica, resourceName, group);
  }

  
  /**
   * set config
   * 
   * @param scopesKeyValuePairs : csv-formated scope key-value pair. e.g CLUSTER=MyCluster,RESOURCE=MyDB,... 
   *                      where scope-key could be: CLUSTER, RESOURCE, PARTICIPANT, and PARTITION
   * @param keyValuePairs : csv-formatted key-value pairs. e.g. k1=v1,k2=v2,...
   */
  public void setConfig(String scopesKeyValuePairs, String keyValuePairs)
  {
    ConfigScope scope = new ConfigScopeBuilder().build(scopesKeyValuePairs);

    Map<String, String> keyValueMap = HelixUtil.parseCsvFormatedKeyValuePairs(keyValuePairs);
    _admin.setConfig(scope, keyValueMap);
  }

  /**
   * remove config
   * 
   * @param scopesStr : comma-separated scope key-value pair. e.g CLUSTER=MyCluster,RESOURCE=MyDB,... 
   *                      where scope-key could be: CLUSTER, RESOURCE, PARTICIPANT, and PARTITION
   * @param keysStr : comma-separated keys. e.g. k1,k2...
   */
  public void removeConfig(String scopesStr, String keysStr)
  {
    ConfigScope scope = new ConfigScopeBuilder().build(scopesStr);

    // parse keys
    String[] keys = keysStr.split("[\\s,]");
    Set<String> keysSet = new HashSet<String>(Arrays.asList(keys));

    _admin.removeConfig(scope, keysSet);
  }

  /**
   * get config
   * 
   * @param scopesStr : comma-separated scope key-value pair. e.g CLUSTER=MyCluster,RESOURCE=MyDB,... 
   *                      where scope-key could be: CLUSTER, RESOURCE, PARTICIPANT, and PARTITION
   * @param keysStr :  comma-separated keys. e.g. k1,k2...
   * @return : json-formated key-value pair. e.g. {k1=v1,k2=v2,...}
   */
  public String getConfig(String scopesStr, String keysStr)
  {
    
    ConfigScope scope = new ConfigScopeBuilder().build(scopesStr);

    // parse keys
    String[] keys = keysStr.split("[\\s,]");
    Set<String> keysSet = new HashSet<String>(Arrays.asList(keys));

    Map<String, String> propertiesMap = _admin.getConfig(scope, keysSet);
    ZNRecord record = new ZNRecord(scopesStr);
    record.setMapField(scopesStr, propertiesMap);
    ZNRecordSerializer serializer = new ZNRecordSerializer();
    return new String(serializer.serialize(record));
  }

  /**
   * set constraint
   * 
   * @param clusterName
   * @param constraintType
   * @param constraintId
   * @param constraintAttributesMap : csv-formated constraint key-value pairs
   */
  public void setConstraint(String clusterName, String constraintType, String constraintId, String constraintAttributesMap) {
    if (clusterName == null || constraintType == null || constraintId == null || constraintAttributesMap == null) {
      throw new IllegalArgumentException("fail to set constraint. missing clusterName|constraintType|constraintId|constraintAttributesMap");
    }
    
    ConstraintType type = ConstraintType.valueOf(constraintType);
    ConstraintItemBuilder builder = new ConstraintItemBuilder();
    Map<String, String> constraintAttributes = HelixUtil.parseCsvFormatedKeyValuePairs(constraintAttributesMap);
    ConstraintItem constraintItem = builder.addConstraintAttributes(constraintAttributes).build();
    _admin.setConstraint(clusterName, type, constraintId, constraintItem);
  }
  
  /**
   * remove constraint
   * 
   * @param clusterName
   * @param constraintType
   * @param constraintId
   */
  public void removeConstraint(String clusterName, String constraintType, String constraintId) {
    if (clusterName == null || constraintType == null || constraintId == null) {
      throw new IllegalArgumentException("fail to remove constraint. missing clusterName|constraintType|constraintId");
    }

    ConstraintType type = ConstraintType.valueOf(constraintType);
    _admin.removeConstraint(clusterName, type, constraintId);
  }
  
  /**
   * get constraints associated with given type
   * 
   * @param constraintType : constraint-type. e.g. MESSAGE_CONSTRAINT
   * @return json-formated constraints
   */
  public String getConstraints(String clusterName, String constraintType) {
    if (clusterName == null || constraintType == null) {
      throw new IllegalArgumentException("fail to get constraint. missing clusterName|constraintType");
    }

    ConstraintType type = ConstraintType.valueOf(constraintType);
    ClusterConstraints constraints = _admin.getConstraints(clusterName, type);
    ZNRecordSerializer serializer = new ZNRecordSerializer();
    return new String(serializer.serialize(constraints.getRecord()));
  }
  
  /**
   * Sets up a cluster with 6 Instances[localhost:8900 to localhost:8905], 1
   * resource[EspressoDB] with a replication factor of 3
   * 
   * @param clusterName
   */
  public void setupTestCluster(String clusterName)
  {
    addCluster(clusterName, true);
    String storageInstanceInfoArray[] = new String[6];
    for (int i = 0; i < storageInstanceInfoArray.length; i++)
    {
      storageInstanceInfoArray[i] = "localhost:" + (8900 + i);
    }
    addInstancesToCluster(clusterName, storageInstanceInfoArray);
    addResourceToCluster(clusterName, "TestDB", 10, "MasterSlave");
    rebalanceStorageCluster(clusterName, "TestDB", 3);
  }

  public static void printUsage(Options cliOptions)
  {
    HelpFormatter helpFormatter = new HelpFormatter();
    helpFormatter.setWidth(1000);
    helpFormatter.printHelp("java " + ClusterSetup.class.getName(), cliOptions);
  }

  @SuppressWarnings("static-access")
  private static Options constructCommandLineOptions()
  {
    Option helpOption =
        OptionBuilder.withLongOpt(help)
                     .withDescription("Prints command-line options info")
                     .create();

    Option zkServerOption =
        OptionBuilder.withLongOpt(zkServerAddress)
                     .withDescription("Provide zookeeper address")
                     .create();
    zkServerOption.setArgs(1);
    zkServerOption.setRequired(true);
    zkServerOption.setArgName("ZookeeperServerAddress(Required)");

    Option listClustersOption =
        OptionBuilder.withLongOpt(listClusters)
                     .withDescription("List existing clusters")
                     .create();
    listClustersOption.setArgs(0);
    listClustersOption.setRequired(false);

    Option listResourceOption =
        OptionBuilder.withLongOpt(listResources)
                     .withDescription("List resources hosted in a cluster")
                     .create();
    listResourceOption.setArgs(1);
    listResourceOption.setRequired(false);
    listResourceOption.setArgName("clusterName");

    Option listInstancesOption =
        OptionBuilder.withLongOpt(listInstances)
                     .withDescription("List Instances in a cluster")
                     .create();
    listInstancesOption.setArgs(1);
    listInstancesOption.setRequired(false);
    listInstancesOption.setArgName("clusterName");

    Option addClusterOption =
        OptionBuilder.withLongOpt(addCluster)
                     .withDescription("Add a new cluster")
                     .create();
    addClusterOption.setArgs(1);
    addClusterOption.setRequired(false);
    addClusterOption.setArgName("clusterName");

    Option activateClusterOption =
        OptionBuilder.withLongOpt(activateCluster)
                     .withDescription("Enable/disable a cluster in distributed controller mode")
                     .create();
    activateClusterOption.setArgs(3);
    activateClusterOption.setRequired(false);
    activateClusterOption.setArgName("clusterName grandCluster true/false");

    Option deleteClusterOption =
        OptionBuilder.withLongOpt(dropCluster)
                     .withDescription("Delete a cluster")
                     .create();
    deleteClusterOption.setArgs(1);
    deleteClusterOption.setRequired(false);
    deleteClusterOption.setArgName("clusterName");

    Option addInstanceOption =
        OptionBuilder.withLongOpt(addInstance)
                     .withDescription("Add a new Instance to a cluster")
                     .create();
    addInstanceOption.setArgs(2);
    addInstanceOption.setRequired(false);
    addInstanceOption.setArgName("clusterName InstanceAddress(host:port)");

    Option addResourceOption =
        OptionBuilder.withLongOpt(addResource)
                     .withDescription("Add a resource to a cluster")
                     .create();
    addResourceOption.setArgs(4);
    addResourceOption.setRequired(false);
    addResourceOption.setArgName("clusterName resourceName partitionNum stateModelRef <-mode modeValue>");

    Option expandResourceOption =
        OptionBuilder.withLongOpt(expandResource)
                     .withDescription("Expand resource to additional nodes")
                     .create();
    expandResourceOption.setArgs(2);
    expandResourceOption.setRequired(false);
    expandResourceOption.setArgName("clusterName resourceName");

    Option expandClusterOption =
        OptionBuilder.withLongOpt(expandCluster)
                     .withDescription("Expand a cluster and all the resources")
                     .create();
    expandClusterOption.setArgs(1);
    expandClusterOption.setRequired(false);
    expandClusterOption.setArgName("clusterName");

    Option resourceModeOption =
        OptionBuilder.withLongOpt(mode)
                     .withDescription("Specify resource mode, used with addResourceGroup command")
                     .create();
    resourceModeOption.setArgs(1);
    resourceModeOption.setRequired(false);
    resourceModeOption.setArgName("IdealState mode");

    Option resourceBucketSizeOption =
        OptionBuilder.withLongOpt(bucketSize)
                     .withDescription("Specify size of a bucket, used with addResourceGroup command")
                     .create();
    resourceBucketSizeOption.setArgs(1);
    resourceBucketSizeOption.setRequired(false);
    resourceBucketSizeOption.setArgName("Size of a bucket for a resource");
    
    Option maxPartitionsPerNodeOption =
        OptionBuilder.withLongOpt(maxPartitionsPerNode)
                     .withDescription("Specify max partitions per node, used with addResourceGroup command")
                     .create();
    maxPartitionsPerNodeOption.setArgs(1);
    maxPartitionsPerNodeOption.setRequired(false);
    maxPartitionsPerNodeOption.setArgName("Max partitions per node for a resource");

    Option resourceKeyOption =
        OptionBuilder.withLongOpt(resourceKeyPrefix)
                     .withDescription("Specify resource key prefix, used with rebalance command")
                     .create();
    resourceKeyOption.setArgs(1);
    resourceKeyOption.setRequired(false);
    resourceKeyOption.setArgName("Resource key prefix");
    
    Option instanceGroupTagOption =
        OptionBuilder.withLongOpt(instanceGroupTag)
                     .withDescription("Specify instance group tag, used with rebalance command")
                     .create();
    instanceGroupTagOption.setArgs(1);
    instanceGroupTagOption.setRequired(false);
    instanceGroupTagOption.setArgName("Instance group tag");

    Option addStateModelDefOption =
        OptionBuilder.withLongOpt(addStateModelDef)
                     .withDescription("Add a State model to a cluster")
                     .create();
    addStateModelDefOption.setArgs(2);
    addStateModelDefOption.setRequired(false);
    addStateModelDefOption.setArgName("clusterName <filename>");

    Option addIdealStateOption =
        OptionBuilder.withLongOpt(addIdealState)
                     .withDescription("Add a State model to a cluster")
                     .create();
    addIdealStateOption.setArgs(3);
    addIdealStateOption.setRequired(false);
    addIdealStateOption.setArgName("clusterName resourceName <filename>");

    Option dropInstanceOption =
        OptionBuilder.withLongOpt(dropInstance)
                     .withDescription("Drop an existing Instance from a cluster")
                     .create();
    dropInstanceOption.setArgs(2);
    dropInstanceOption.setRequired(false);
    dropInstanceOption.setArgName("clusterName InstanceAddress(host:port)");

    Option swapInstanceOption =
        OptionBuilder.withLongOpt(swapInstance)
                     .withDescription("Swap an old instance from a cluster with a new instance")
                     .create();
    swapInstanceOption.setArgs(3);
    swapInstanceOption.setRequired(false);
    swapInstanceOption.setArgName("clusterName oldInstance newInstance");

    Option dropResourceOption =
        OptionBuilder.withLongOpt(dropResource)
                     .withDescription("Drop an existing resource from a cluster")
                     .create();
    dropResourceOption.setArgs(2);
    dropResourceOption.setRequired(false);
    dropResourceOption.setArgName("clusterName resourceName");

    Option rebalanceOption =
        OptionBuilder.withLongOpt(rebalance)
                     .withDescription("Rebalance a resource in a cluster")
                     .create();
    rebalanceOption.setArgs(3);
    rebalanceOption.setRequired(false);
    rebalanceOption.setArgName("clusterName resourceName replicas");

    Option instanceInfoOption =
        OptionBuilder.withLongOpt(listInstanceInfo)
                     .withDescription("Query info of a Instance in a cluster")
                     .create();
    instanceInfoOption.setArgs(2);
    instanceInfoOption.setRequired(false);
    instanceInfoOption.setArgName("clusterName InstanceName");

    Option clusterInfoOption =
        OptionBuilder.withLongOpt(listClusterInfo)
                     .withDescription("Query info of a cluster")
                     .create();
    clusterInfoOption.setArgs(1);
    clusterInfoOption.setRequired(false);
    clusterInfoOption.setArgName("clusterName");

    Option resourceInfoOption =
        OptionBuilder.withLongOpt(listResourceInfo)
                     .withDescription("Query info of a resource")
                     .create();
    resourceInfoOption.setArgs(2);
    resourceInfoOption.setRequired(false);
    resourceInfoOption.setArgName("clusterName resourceName");

    Option addResourcePropertyOption =
        OptionBuilder.withLongOpt(addResourceProperty)
                     .withDescription("Add a resource property")
                     .create();
    addResourcePropertyOption.setArgs(4);
    addResourcePropertyOption.setRequired(false);
    addResourcePropertyOption.setArgName("clusterName resourceName propertyName propertyValue");

    Option removeResourcePropertyOption =
        OptionBuilder.withLongOpt(removeResourceProperty)
                     .withDescription("Remove a resource property")
                     .create();
    removeResourcePropertyOption.setArgs(3);
    removeResourcePropertyOption.setRequired(false);
    removeResourcePropertyOption.setArgName("clusterName resourceName propertyName");

    Option partitionInfoOption =
        OptionBuilder.withLongOpt(listPartitionInfo)
                     .withDescription("Query info of a partition")
                     .create();
    partitionInfoOption.setArgs(3);
    partitionInfoOption.setRequired(false);
    partitionInfoOption.setArgName("clusterName resourceName partitionName");

    Option enableInstanceOption =
        OptionBuilder.withLongOpt(enableInstance)
                     .withDescription("Enable/disable a Instance")
                     .create();
    enableInstanceOption.setArgs(3);
    enableInstanceOption.setRequired(false);
    enableInstanceOption.setArgName("clusterName InstanceName true/false");

    Option enablePartitionOption =
        OptionBuilder.hasArgs()
                     .withLongOpt(enablePartition)
                     .withDescription("Enable/disable partitions")
                     .create();
    enablePartitionOption.setRequired(false);
    enablePartitionOption.setArgName("true/false clusterName instanceName resourceName partitionName1...");

    Option enableClusterOption =
        OptionBuilder.withLongOpt(enableCluster)
                     .withDescription("pause/resume the controller of a cluster")
                     .create();
    enableClusterOption.setArgs(2);
    enableClusterOption.setRequired(false);
    enableClusterOption.setArgName("clusterName true/false");

    Option resetPartitionOption =
        OptionBuilder.withLongOpt(resetPartition)
                     .withDescription("Reset a partition in error state")
                     .create();
    resetPartitionOption.setArgs(4);
    resetPartitionOption.setRequired(false);
    resetPartitionOption.setArgName("clusterName instanceName resourceName partitionName");

    Option resetInstanceOption =
        OptionBuilder.withLongOpt(resetInstance)
                     .withDescription("Reset all partitions in error state for an instance")
                     .create();
    resetInstanceOption.setArgs(2);
    resetInstanceOption.setRequired(false);
    resetInstanceOption.setArgName("clusterName instanceName");

    Option resetResourceOption =
        OptionBuilder.withLongOpt(resetResource)
                     .withDescription("Reset all partitions in error state for a resource")
                     .create();
    resetResourceOption.setArgs(2);
    resetResourceOption.setRequired(false);
    resetResourceOption.setArgName("clusterName resourceName");

    Option listStateModelsOption =
        OptionBuilder.withLongOpt(listStateModels)
                     .withDescription("Query info of state models in a cluster")
                     .create();
    listStateModelsOption.setArgs(1);
    listStateModelsOption.setRequired(false);
    listStateModelsOption.setArgName("clusterName");

    Option listStateModelOption =
        OptionBuilder.withLongOpt(listStateModel)
                     .withDescription("Query info of a state model in a cluster")
                     .create();
    listStateModelOption.setArgs(2);
    listStateModelOption.setRequired(false);
    listStateModelOption.setArgName("clusterName stateModelName");

    Option addStatOption =
        OptionBuilder.withLongOpt(addStat)
                     .withDescription("Add a persistent stat")
                     .create();
    addStatOption.setArgs(2);
    addStatOption.setRequired(false);
    addStatOption.setArgName("clusterName statName");
    Option addAlertOption =
        OptionBuilder.withLongOpt(addAlert).withDescription("Add an alert").create();
    addAlertOption.setArgs(2);
    addAlertOption.setRequired(false);
    addAlertOption.setArgName("clusterName alertName");
    
    Option addInstanceTagOption =
        OptionBuilder.withLongOpt(addInstanceTag)
                     .withDescription("Add a tag to instance")
                     .create();
    addInstanceTagOption.setArgs(3);
    addInstanceTagOption.setRequired(false);
    addInstanceTagOption.setArgName("clusterName instanceName tag");
    Option removeInstanceTagOption =
        OptionBuilder.withLongOpt(removeInstanceTag).withDescription("Remove tag from instance").create();
    removeInstanceTagOption.setArgs(3);
    removeInstanceTagOption.setRequired(false);
    removeInstanceTagOption.setArgName("clusterName instanceName tag");
    
    Option dropStatOption =
        OptionBuilder.withLongOpt(dropStat)
                     .withDescription("Drop a persistent stat")
                     .create();
    dropStatOption.setArgs(2);
    dropStatOption.setRequired(false);
    dropStatOption.setArgName("clusterName statName");
    Option dropAlertOption =
        OptionBuilder.withLongOpt(dropAlert).withDescription("Drop an alert").create();
    dropAlertOption.setArgs(2);
    dropAlertOption.setRequired(false);
    dropAlertOption.setArgName("clusterName alertName");

    // TODO need deal with resource-names containing ","
    // set/get/remove configs options
    Option setConfOption = 
        OptionBuilder.hasArgs(2)
                     .isRequired(false)
                     .withArgName("ConfigScope(e.g. CLUSTER=cluster,RESOURCE=rc,...) KeyValueMap(e.g. k1=v1,k2=v2,...)")
                     .withLongOpt(setConfig)
                     .withDescription("Set a config")
                     .create();

    Option getConfOption = 
        OptionBuilder.hasArgs(2)
                     .isRequired(false)
                     .withArgName("ConfigScope(e.g. CLUSTER=cluster,RESOURCE=rc,...) KeySet(e.g. k1,k2,...)")
                     .withLongOpt(getConfig)
                     .withDescription("Get a config")
                     .create();
    
    Option removeConfOption = 
        OptionBuilder.hasArgs(2)
                     .isRequired(false)
                     .withArgName("ConfigScope(e.g. CLUSTER=cluster,RESOURCE=rc,...) KeySet(e.g. k1,k2,...)")
                     .withLongOpt(getConfig)
                     .withDescription("Remove a config")
                     .create();
    
    // set/get/remove constraints options
    Option setConstraintOption = 
        OptionBuilder.hasArgs(4)
                     .isRequired(false)
                     .withArgName("clusterName ConstraintType(e.g. MESSAGE_CONSTRAINT) ConstraintId ConstraintAttributesMap(e.g. attribute1=valule1,attribute2=value2,...)")
                     .withLongOpt(setConstraint)
                     .withDescription("Set a constraint associated with a give id. create if not exist")
                     .create();

    Option getConstraintsOption = 
        OptionBuilder.hasArgs(2)
                     .isRequired(false)
                     .withArgName("clusterName ConstraintType(e.g. MESSAGE_CONSTRAINT)")
                     .withLongOpt(getConstraints)
                     .withDescription("Get constraints associated with given type")
                     .create();

    Option removeConstraintOption = 
        OptionBuilder.hasArgs(3)
                     .isRequired(false)
                     .withArgName("clusterName ConstraintType(e.g. MESSAGE_CONSTRAINT) ConstraintId")
                     .withLongOpt(removeConstraint)
                     .withDescription("Remove a constraint associated with given id")
                     .create();

    
    OptionGroup group = new OptionGroup();
    group.setRequired(true);
    group.addOption(rebalanceOption);
    group.addOption(addResourceOption);
    group.addOption(resourceModeOption);
    group.addOption(resourceBucketSizeOption);
    group.addOption(maxPartitionsPerNodeOption);
    group.addOption(expandResourceOption);
    group.addOption(expandClusterOption);
    group.addOption(resourceKeyOption);
    group.addOption(addClusterOption);
    group.addOption(activateClusterOption);
    group.addOption(deleteClusterOption);
    group.addOption(addInstanceOption);
    group.addOption(listInstancesOption);
    group.addOption(listResourceOption);
    group.addOption(listClustersOption);
    group.addOption(addIdealStateOption);
    group.addOption(rebalanceOption);
    group.addOption(dropInstanceOption);
    group.addOption(swapInstanceOption);
    group.addOption(dropResourceOption);
    group.addOption(instanceInfoOption);
    group.addOption(clusterInfoOption);
    group.addOption(resourceInfoOption);
    group.addOption(partitionInfoOption);
    group.addOption(enableInstanceOption);
    group.addOption(enablePartitionOption);
    group.addOption(enableClusterOption);
    group.addOption(resetPartitionOption);
    group.addOption(resetInstanceOption);
    group.addOption(resetResourceOption);
    group.addOption(addStateModelDefOption);
    group.addOption(listStateModelsOption);
    group.addOption(listStateModelOption);
    group.addOption(addStatOption);
    group.addOption(addAlertOption);
    group.addOption(dropStatOption);
    group.addOption(dropAlertOption);
    group.addOption(setConfOption);
    group.addOption(getConfOption);
    group.addOption(addResourcePropertyOption);
    group.addOption(removeResourcePropertyOption);
<<<<<<< HEAD
    group.addOption(removeConfOption);
    group.addOption(setConstraintOption);
    group.addOption(getConstraintsOption);
    group.addOption(removeConstraintOption);
=======
    group.addOption(addInstanceTagOption);
    group.addOption(removeInstanceTagOption);
    group.addOption(instanceGroupTagOption);
>>>>>>> 404f3d80

    Options options = new Options();
    options.addOption(helpOption);
    options.addOption(zkServerOption);
    options.addOptionGroup(group);
    return options;
  }
  
  // TODO: remove this. has moved to ZkHelixAdmin
  private static byte[] readFile(String filePath) throws IOException
  {
    File file = new File(filePath);

    int size = (int) file.length();
    byte[] bytes = new byte[size];
    DataInputStream dis = new DataInputStream(new FileInputStream(file));
    int read = 0;
    int numRead = 0;
    while (read < bytes.length
        && (numRead = dis.read(bytes, read, bytes.length - read)) >= 0)
    {
      read = read + numRead;
    }
    return bytes;
  }

  public static int processCommandLineArgs(String[] cliArgs) throws Exception
  {
    CommandLineParser cliParser = new GnuParser();
    Options cliOptions = constructCommandLineOptions();
    CommandLine cmd = null;

    try
    {
      cmd = cliParser.parse(cliOptions, cliArgs);
    }
    catch (ParseException pe)
    {
      System.err.println("CommandLineClient: failed to parse command-line options: "
          + pe.toString());
      printUsage(cliOptions);
      System.exit(1);
    }

    ClusterSetup setupTool = new ClusterSetup(cmd.getOptionValue(zkServerAddress));

    if (cmd.hasOption(addCluster))
    {
      String clusterName = cmd.getOptionValue(addCluster);
      setupTool.addCluster(clusterName, false);
      return 0;
    }

    if (cmd.hasOption(activateCluster))
    {
      String clusterName = cmd.getOptionValues(activateCluster)[0];
      String grandCluster = cmd.getOptionValues(activateCluster)[1];
      boolean enable = Boolean.parseBoolean(cmd.getOptionValues(activateCluster)[2]);
      setupTool.activateCluster(clusterName, grandCluster, enable);
      return 0;
    }

    if (cmd.hasOption(dropCluster))
    {
      String clusterName = cmd.getOptionValue(dropCluster);
      setupTool.deleteCluster(clusterName);
      return 0;
    }

    if (cmd.hasOption(addInstance))
    {
      String clusterName = cmd.getOptionValues(addInstance)[0];
      String InstanceAddressInfo = cmd.getOptionValues(addInstance)[1];
      String[] InstanceAddresses = InstanceAddressInfo.split(";");
      setupTool.addInstancesToCluster(clusterName, InstanceAddresses);
      return 0;
    }

    if (cmd.hasOption(addResource))
    {
      String clusterName = cmd.getOptionValues(addResource)[0];
      String resourceName = cmd.getOptionValues(addResource)[1];
      int partitions = Integer.parseInt(cmd.getOptionValues(addResource)[2]);
      String stateModelRef = cmd.getOptionValues(addResource)[3];
      String modeValue = IdealStateModeProperty.AUTO.toString();
      if (cmd.hasOption(mode))
      {
        modeValue = cmd.getOptionValues(mode)[0];
      }

      int bucketSizeVal = 0;
      if (cmd.hasOption(bucketSize))
      {
        bucketSizeVal = Integer.parseInt(cmd.getOptionValues(bucketSize)[0]);
      }
      
      int maxPartitionsPerNodeVal = -1;
      if (cmd.hasOption(maxPartitionsPerNode))
      {
        maxPartitionsPerNodeVal = Integer.parseInt(cmd.getOptionValues(maxPartitionsPerNode)[0]);
      }
      setupTool.addResourceToCluster(clusterName,
                                     resourceName,
                                     partitions,
                                     stateModelRef,
                                     modeValue,
                                     bucketSizeVal,
                                     maxPartitionsPerNodeVal);
      return 0;
    }

    if (cmd.hasOption(rebalance))
    {
      String clusterName = cmd.getOptionValues(rebalance)[0];
      String resourceName = cmd.getOptionValues(rebalance)[1];
      int replicas = Integer.parseInt(cmd.getOptionValues(rebalance)[2]);
      String keyPrefixVal = "";
      String instanceGroupTagVal = "";
      if (cmd.hasOption(resourceKeyPrefix))
      {
        keyPrefixVal = cmd.getOptionValue(resourceKeyPrefix);
      }
      if (cmd.hasOption(instanceGroupTag))
      {
        instanceGroupTagVal = cmd.getOptionValue(instanceGroupTag);
      }
      setupTool.rebalanceStorageCluster(clusterName, resourceName, replicas, keyPrefixVal, instanceGroupTagVal);
      return 0;
    }

    if (cmd.hasOption(expandCluster))
    {
      String clusterName = cmd.getOptionValues(expandCluster)[0];

      setupTool.expandCluster(clusterName);
      return 0;
    }

    if (cmd.hasOption(expandResource))
    {
      String clusterName = cmd.getOptionValues(expandResource)[0];
      String resourceName = cmd.getOptionValues(expandResource)[1];
      setupTool.expandResource(clusterName, resourceName);
      return 0;
    }

    if (cmd.hasOption(dropInstance))
    {
      String clusterName = cmd.getOptionValues(dropInstance)[0];
      String InstanceAddressInfo = cmd.getOptionValues(dropInstance)[1];
      String[] InstanceAddresses = InstanceAddressInfo.split(";");
      setupTool.dropInstancesFromCluster(clusterName, InstanceAddresses);
      return 0;
    }

    if (cmd.hasOption(listClusters))
    {
      List<String> clusters = setupTool.getClusterManagementTool().getClusters();

      System.out.println("Existing clusters:");
      for (String cluster : clusters)
      {
        System.out.println(cluster);
      }
      return 0;
    }

    if (cmd.hasOption(listResources))
    {
      String clusterName = cmd.getOptionValue(listResources);
      List<String> resourceNames =
          setupTool.getClusterManagementTool().getResourcesInCluster(clusterName);

      System.out.println("Existing resources in cluster " + clusterName + ":");
      for (String resourceName : resourceNames)
      {
        System.out.println(resourceName);
      }
      return 0;
    }
    else if (cmd.hasOption(listClusterInfo))
    {
      String clusterName = cmd.getOptionValue(listClusterInfo);
      List<String> resourceNames =
          setupTool.getClusterManagementTool().getResourcesInCluster(clusterName);
      List<String> Instances =
          setupTool.getClusterManagementTool().getInstancesInCluster(clusterName);

      System.out.println("Existing resources in cluster " + clusterName + ":");
      for (String resourceName : resourceNames)
      {
        System.out.println(resourceName);
      }

      System.out.println("Instances in cluster " + clusterName + ":");
      for (String InstanceName : Instances)
      {
        System.out.println(InstanceName);
      }
      return 0;
    }
    else if (cmd.hasOption(listInstances))
    {
      String clusterName = cmd.getOptionValue(listInstances);
      List<String> Instances =
          setupTool.getClusterManagementTool().getInstancesInCluster(clusterName);

      System.out.println("Instances in cluster " + clusterName + ":");
      for (String InstanceName : Instances)
      {
        System.out.println(InstanceName);
      }
      return 0;
    }
    else if (cmd.hasOption(listInstanceInfo))
    {
      String clusterName = cmd.getOptionValues(listInstanceInfo)[0];
      String instanceName = cmd.getOptionValues(listInstanceInfo)[1];
      InstanceConfig config =
          setupTool.getClusterManagementTool().getInstanceConfig(clusterName,
                                                                 instanceName);

      String result = new String(new ZNRecordSerializer().serialize(config.getRecord()));
      System.out.println("InstanceConfig: " + result);
      return 0;
    }
    else if (cmd.hasOption(listResourceInfo))
    {
      // print out partition number, resource name and replication number
      // Also the ideal states and current states
      String clusterName = cmd.getOptionValues(listResourceInfo)[0];
      String resourceName = cmd.getOptionValues(listResourceInfo)[1];
      IdealState idealState =
          setupTool.getClusterManagementTool().getResourceIdealState(clusterName,
                                                                     resourceName);
      ExternalView externalView =
          setupTool.getClusterManagementTool().getResourceExternalView(clusterName,
                                                                       resourceName);

      if (idealState != null)
      {
        System.out.println("IdealState for " + resourceName + ":");
        System.out.println(new String(new ZNRecordSerializer().serialize(idealState.getRecord())));
      }
      else
      {
        System.out.println("No idealState for " + resourceName);
      }

      System.out.println();

      if (externalView != null)
      {
        System.out.println("ExternalView for " + resourceName + ":");
        System.out.println(new String(new ZNRecordSerializer().serialize(externalView.getRecord())));
      }
      else
      {
        System.out.println("No externalView for " + resourceName);
      }
      return 0;

    }
    else if (cmd.hasOption(listPartitionInfo))
    {
      // print out where the partition master / slaves locates
      String clusterName = cmd.getOptionValues(listPartitionInfo)[0];
      String resourceName = cmd.getOptionValues(listPartitionInfo)[1];
      String partitionName = cmd.getOptionValues(listPartitionInfo)[2];
      IdealState idealState =
          setupTool.getClusterManagementTool().getResourceIdealState(clusterName,
                                                                     resourceName);
      ExternalView externalView =
          setupTool.getClusterManagementTool().getResourceExternalView(clusterName,
                                                                       resourceName);

      if (idealState != null)
      {
        ZNRecord partInfo = new ZNRecord(resourceName + "/" + partitionName);
        ZNRecord idealStateRec = idealState.getRecord();
        partInfo.setSimpleFields(idealStateRec.getSimpleFields());
        if (idealStateRec.getMapField(partitionName) != null)
        {
          partInfo.setMapField(partitionName, idealStateRec.getMapField(partitionName));
        }
        if (idealStateRec.getListField(partitionName) != null)
        {
          partInfo.setListField(partitionName, idealStateRec.getListField(partitionName));
        }
        System.out.println("IdealState for " + resourceName + "/" + partitionName + ":");
        System.out.println(new String(new ZNRecordSerializer().serialize(partInfo)));
      }
      else
      {
        System.out.println("No idealState for " + resourceName + "/" + partitionName);
      }

      System.out.println();

      if (externalView != null)
      {
        ZNRecord partInfo = new ZNRecord(resourceName + "/" + partitionName);
        ZNRecord extViewRec = externalView.getRecord();
        partInfo.setSimpleFields(extViewRec.getSimpleFields());
        if (extViewRec.getMapField(partitionName) != null)
        {
          partInfo.setMapField(partitionName, extViewRec.getMapField(partitionName));
        }
        if (extViewRec.getListField(partitionName) != null)
        {
          partInfo.setListField(partitionName, extViewRec.getListField(partitionName));
        }

        System.out.println("ExternalView for " + resourceName + "/" + partitionName + ":");
        System.out.println(new String(new ZNRecordSerializer().serialize(partInfo)));
      }
      else
      {
        System.out.println("No externalView for " + resourceName + "/" + partitionName);
      }
      return 0;

    }
    else if (cmd.hasOption(enableInstance))
    {
      String clusterName = cmd.getOptionValues(enableInstance)[0];
      String instanceName = cmd.getOptionValues(enableInstance)[1];
      if (instanceName.contains(":"))
      {
        instanceName = instanceName.replaceAll(":", "_");
      }
      boolean enabled =
          Boolean.parseBoolean(cmd.getOptionValues(enableInstance)[2].toLowerCase());

      setupTool.getClusterManagementTool().enableInstance(clusterName,
                                                          instanceName,
                                                          enabled);
      return 0;
    }
    else if (cmd.hasOption(enablePartition))
    {
      String[] args = cmd.getOptionValues(enablePartition);

      boolean enabled = Boolean.parseBoolean(args[0].toLowerCase());
      String clusterName = args[1];
      String instanceName = args[2];
      String resourceName = args[3];

      List<String> partitionNames =
          Arrays.asList(Arrays.copyOfRange(args, 4, args.length));
      setupTool.getClusterManagementTool().enablePartition(enabled,
                                                           clusterName,
                                                           instanceName,
                                                           resourceName,
                                                           partitionNames);
      return 0;
    }
    else if (cmd.hasOption(resetPartition))
    {
      String[] args = cmd.getOptionValues(resetPartition);

      String clusterName = args[0];
      String instanceName = args[1];
      String resourceName = args[2];
      List<String> partitionNames =
          Arrays.asList(Arrays.copyOfRange(args, 3, args.length));

      setupTool.getClusterManagementTool().resetPartition(clusterName,
                                                          instanceName,
                                                          resourceName,
                                                          partitionNames);
      return 0;
    }
    else if (cmd.hasOption(resetInstance))
    {
      String[] args = cmd.getOptionValues(resetInstance);

      String clusterName = args[0];
      List<String> instanceNames =
          Arrays.asList(Arrays.copyOfRange(args, 1, args.length));

      setupTool.getClusterManagementTool().resetInstance(clusterName, instanceNames);
      return 0;
    }
    else if (cmd.hasOption(resetResource))
    {
      String[] args = cmd.getOptionValues(resetResource);

      String clusterName = args[0];
      List<String> resourceNames =
          Arrays.asList(Arrays.copyOfRange(args, 1, args.length));

      setupTool.getClusterManagementTool().resetResource(clusterName, resourceNames);
      return 0;
    }
    else if (cmd.hasOption(enableCluster))
    {
      String[] params = cmd.getOptionValues(enableCluster);
      String clusterName = params[0];
      boolean enabled = Boolean.parseBoolean(params[1].toLowerCase());
      setupTool.getClusterManagementTool().enableCluster(clusterName, enabled);

      return 0;
    }
    else if (cmd.hasOption(listStateModels))
    {
      String clusterName = cmd.getOptionValues(listStateModels)[0];

      List<String> stateModels =
          setupTool.getClusterManagementTool().getStateModelDefs(clusterName);

      System.out.println("Existing state models:");
      for (String stateModel : stateModels)
      {
        System.out.println(stateModel);
      }
      return 0;
    }
    else if (cmd.hasOption(listStateModel))
    {
      String clusterName = cmd.getOptionValues(listStateModel)[0];
      String stateModel = cmd.getOptionValues(listStateModel)[1];
      StateModelDefinition stateModelDef =
          setupTool.getClusterManagementTool().getStateModelDef(clusterName, stateModel);
      String result =
          new String(new ZNRecordSerializer().serialize(stateModelDef.getRecord()));
      System.out.println("StateModelDefinition: " + result);
      return 0;
    }
    else if (cmd.hasOption(addStateModelDef))
    {
      String clusterName = cmd.getOptionValues(addStateModelDef)[0];
      String stateModelFile = cmd.getOptionValues(addStateModelDef)[1];

      ZNRecord stateModelRecord =
          (ZNRecord) (new ZNRecordSerializer().deserialize(readFile(stateModelFile)));
      if (stateModelRecord.getId() == null || stateModelRecord.getId().length() == 0)
      {
        throw new IllegalArgumentException("ZNRecord for state model definition must have an id");
      }
      setupTool.getClusterManagementTool()
               .addStateModelDef(clusterName,
                                 stateModelRecord.getId(),
                                 new StateModelDefinition(stateModelRecord));
      return 0;
    }
    else if (cmd.hasOption(addIdealState))
    {
      String clusterName = cmd.getOptionValues(addIdealState)[0];
      String resourceName = cmd.getOptionValues(addIdealState)[1];
      String idealStateFile = cmd.getOptionValues(addIdealState)[2];

      setupTool.addIdealState(clusterName, resourceName, idealStateFile);
      return 0;
    }
    else if (cmd.hasOption(addStat))
    {
      String clusterName = cmd.getOptionValues(addStat)[0];
      String statName = cmd.getOptionValues(addStat)[1];

      setupTool.getClusterManagementTool().addStat(clusterName, statName);
    }
    else if (cmd.hasOption(addAlert))
    {
      String clusterName = cmd.getOptionValues(addAlert)[0];
      String alertName = cmd.getOptionValues(addAlert)[1];

      setupTool.getClusterManagementTool().addAlert(clusterName, alertName);
    }
    else if (cmd.hasOption(dropStat))
    {
      String clusterName = cmd.getOptionValues(dropStat)[0];
      String statName = cmd.getOptionValues(dropStat)[1];

      setupTool.getClusterManagementTool().dropStat(clusterName, statName);
    }
    else if (cmd.hasOption(dropAlert))
    {
      String clusterName = cmd.getOptionValues(dropAlert)[0];
      String alertName = cmd.getOptionValues(dropAlert)[1];

      setupTool.getClusterManagementTool().dropAlert(clusterName, alertName);
    }
    else if (cmd.hasOption(dropResource))
    {
      String clusterName = cmd.getOptionValues(dropResource)[0];
      String resourceName = cmd.getOptionValues(dropResource)[1];

      setupTool.getClusterManagementTool().dropResource(clusterName, resourceName);
    }
    else if (cmd.hasOption(swapInstance))
    {
      String clusterName = cmd.getOptionValues(swapInstance)[0];
      String oldInstanceName = cmd.getOptionValues(swapInstance)[1];
      String newInstanceName = cmd.getOptionValues(swapInstance)[2];

      setupTool.swapInstance(clusterName, oldInstanceName, newInstanceName);
    }
    // set/get/remove config options
    else if (cmd.hasOption(setConfig)) {
      String values[] = cmd.getOptionValues(setConfig);
      String scopeStr = values[0];
      String propertiesStr = values[1];
      setupTool.setConfig(scopeStr, propertiesStr);
<<<<<<< HEAD
    } else if (cmd.hasOption(getConfig)) {
      String values[] = cmd.getOptionValues(getConfig);
      String scopeStr = values[0];
      String keySetStr = values[1];
      setupTool.getConfig(scopeStr, keySetStr);
    }  else if (cmd.hasOption(removeConfig)) {
      String values[] = cmd.getOptionValues(removeConfig);
      String scoepStr = values[0];
      String keySetStr = values[1];
      setupTool.removeConfig(scoepStr, keySetStr);
    }
    // set/get/remove constraint options
    else if (cmd.hasOption(setConstraint)) {
      String values[] = cmd.getOptionValues(setConstraint);
      String clusterName = values[0];
      String constraintType = values[1];
      String constraintId = values[2];
      String constraintAttributesMap = values[3];
      setupTool.setConstraint(clusterName, constraintType, constraintId, constraintAttributesMap);
    } else if (cmd.hasOption(getConstraints)) {
      String values[] = cmd.getOptionValues(getConstraints);
      String clusterName = values[0];
      String constraintType = values[1];
      setupTool.getConstraints(clusterName, constraintType);
    } else if (cmd.hasOption(removeConstraint)) {
      String values[] = cmd.getOptionValues(removeConstraint);
      String clusterName = values[0];
      String constraintType = values[1];
      String constraintId = values[2];
      setupTool.removeConstraint(clusterName, constraintType, constraintId);
    }
    // help option
=======
    }
    else if (cmd.hasOption(getConfig))
    {
      String scopeStr = cmd.getOptionValues(getConfig)[0];
      String keysStr = cmd.getOptionValues(getConfig)[1];
      setupTool.getConfig(scopeStr, keysStr);
    }
    else if (cmd.hasOption(addInstanceTag))
    {
      String clusterName = cmd.getOptionValues(addInstanceTag)[0];
      String instanceName = cmd.getOptionValues(addInstanceTag)[1];
      String tag = cmd.getOptionValues(addInstanceTag)[2];
      setupTool.getClusterManagementTool().addInstanceTag(clusterName, instanceName, tag);
    }
    else if (cmd.hasOption(removeInstanceTag))
    {
      String clusterName = cmd.getOptionValues(removeInstanceTag)[0];
      String instanceName = cmd.getOptionValues(removeInstanceTag)[1];
      String tag = cmd.getOptionValues(removeInstanceTag)[2];
      setupTool.getClusterManagementTool().removeInstanceTag(clusterName, instanceName, tag);
    }
>>>>>>> 404f3d80
    else if (cmd.hasOption(help))
    {
      printUsage(cliOptions);
      return 0;
    }
    else if (cmd.hasOption(addResourceProperty))
    {
      String clusterName = cmd.getOptionValues(addResourceProperty)[0];
      String resourceName = cmd.getOptionValues(addResourceProperty)[1];
      String propertyKey = cmd.getOptionValues(addResourceProperty)[2];
      String propertyVal = cmd.getOptionValues(addResourceProperty)[3];

      setupTool.addResourceProperty(clusterName, resourceName, propertyKey, propertyVal);
      return 0;
    }
    else if (cmd.hasOption(removeResourceProperty))
    {
      String clusterName = cmd.getOptionValues(removeResourceProperty)[0];
      String resourceName = cmd.getOptionValues(removeResourceProperty)[1];
      String propertyKey = cmd.getOptionValues(removeResourceProperty)[2];

      setupTool.removeResourceProperty(clusterName, resourceName, propertyKey);
      return 0;
    }
    return 0;
  }

  // TODO: remove this. has moved to ZkHelixAdmin
  public void addIdealState(String clusterName, String resourceName, String idealStateFile) throws IOException
  {
    ZNRecord idealStateRecord =
        (ZNRecord) (new ZNRecordSerializer().deserialize(readFile(idealStateFile)));
    if (idealStateRecord.getId() == null
        || !idealStateRecord.getId().equals(resourceName))
    {
      throw new IllegalArgumentException("ideal state must have same id as resource name");
    }
    _admin.setResourceIdealState(clusterName,
                                 resourceName,
                                 new IdealState(idealStateRecord));
  }

  public void addResourceProperty(String clusterName,
                                  String resourceName,
                                  String propertyKey,
                                  String propertyVal)
  {
    IdealState idealState = _admin.getResourceIdealState(clusterName, resourceName);
    if (idealState == null)
    {
      throw new HelixException("Resource: " + resourceName + " has NOT been added yet");
    }
    idealState.getRecord().setSimpleField(propertyKey, propertyVal);
    _admin.setResourceIdealState(clusterName, resourceName, idealState);
  }

  public void removeResourceProperty(String clusterName,
                                     String resourceName,
                                     String propertyKey)
  {
    IdealState idealState = _admin.getResourceIdealState(clusterName, resourceName);
    if (idealState == null)
    {
      throw new HelixException("Resource: " + resourceName + " has NOT been added yet");
    }
    idealState.getRecord().getSimpleFields().remove(propertyKey);
    _admin.setResourceIdealState(clusterName, resourceName, idealState);
  }

  /**
   * @param args
   * @throws Exception
   * @throws JsonMappingException
   * @throws JsonGenerationException
   */
  public static void main(String[] args) throws Exception
  {
    // debug
    // System.out.println("args(" + args.length + "): " + Arrays.asList(args));

    if (args.length == 1 && args[0].equals("setup-test-cluster"))
    {
      System.out.println("By default setting up ");
      new ClusterSetup("localhost:2181").setupTestCluster("storage-integration-cluster");
      new ClusterSetup("localhost:2181").setupTestCluster("relay-integration-cluster");
      System.exit(0);
    }

    int ret = processCommandLineArgs(args);
    System.exit(ret);
  }
}<|MERGE_RESOLUTION|>--- conflicted
+++ resolved
@@ -1134,20 +1134,23 @@
     group.addOption(addAlertOption);
     group.addOption(dropStatOption);
     group.addOption(dropAlertOption);
+    group.addOption(addResourcePropertyOption);
+    group.addOption(removeResourcePropertyOption);
+    
+    // set/get/remove config options
     group.addOption(setConfOption);
     group.addOption(getConfOption);
-    group.addOption(addResourcePropertyOption);
-    group.addOption(removeResourcePropertyOption);
-<<<<<<< HEAD
     group.addOption(removeConfOption);
+    
+    // set/get/remove constraint options
     group.addOption(setConstraintOption);
     group.addOption(getConstraintsOption);
     group.addOption(removeConstraintOption);
-=======
+
     group.addOption(addInstanceTagOption);
     group.addOption(removeInstanceTagOption);
     group.addOption(instanceGroupTagOption);
->>>>>>> 404f3d80
+
 
     Options options = new Options();
     options.addOption(helpOption);
@@ -1652,7 +1655,6 @@
       String scopeStr = values[0];
       String propertiesStr = values[1];
       setupTool.setConfig(scopeStr, propertiesStr);
-<<<<<<< HEAD
     } else if (cmd.hasOption(getConfig)) {
       String values[] = cmd.getOptionValues(getConfig);
       String scopeStr = values[0];
@@ -1684,15 +1686,6 @@
       String constraintId = values[2];
       setupTool.removeConstraint(clusterName, constraintType, constraintId);
     }
-    // help option
-=======
-    }
-    else if (cmd.hasOption(getConfig))
-    {
-      String scopeStr = cmd.getOptionValues(getConfig)[0];
-      String keysStr = cmd.getOptionValues(getConfig)[1];
-      setupTool.getConfig(scopeStr, keysStr);
-    }
     else if (cmd.hasOption(addInstanceTag))
     {
       String clusterName = cmd.getOptionValues(addInstanceTag)[0];
@@ -1707,7 +1700,7 @@
       String tag = cmd.getOptionValues(removeInstanceTag)[2];
       setupTool.getClusterManagementTool().removeInstanceTag(clusterName, instanceName, tag);
     }
->>>>>>> 404f3d80
+    // help option
     else if (cmd.hasOption(help))
     {
       printUsage(cliOptions);

package org.apache.helix.tools;

/*
 * Licensed to the Apache Software Foundation (ASF) under one
 * or more contributor license agreements.  See the NOTICE file
 * distributed with this work for additional information
 * regarding copyright ownership.  The ASF licenses this file
 * to you under the Apache License, Version 2.0 (the
 * "License"); you may not use this file except in compliance
 * with the License.  You may obtain a copy of the License at
 *
 *   http://www.apache.org/licenses/LICENSE-2.0
 *
 * Unless required by applicable law or agreed to in writing,
 * software distributed under the License is distributed on an
 * "AS IS" BASIS, WITHOUT WARRANTIES OR CONDITIONS OF ANY
 * KIND, either express or implied.  See the License for the
 * specific language governing permissions and limitations
 * under the License.
 */

<<<<<<< HEAD
/**
 * This class is deprecated and moved to org.apache.helix.tools.ClusterVerifiers,
 * please use dedicated verifier classes, such as BestPossibleExternViewVerifier, etc, in tools.ClusterVerifiers
 */
@Deprecated
public class ClusterStateVerifier
    extends org.apache.helix.tools.ClusterVerifiers.ClusterStateVerifier {
=======
import java.util.Collections;
import java.util.HashMap;
import java.util.Iterator;
import java.util.List;
import java.util.Map;
import java.util.Set;
import java.util.concurrent.CountDownLatch;
import java.util.concurrent.TimeUnit;

import org.I0Itec.zkclient.IZkChildListener;
import org.I0Itec.zkclient.IZkDataListener;
import org.I0Itec.zkclient.exception.ZkNodeExistsException;
import org.apache.commons.cli.CommandLine;
import org.apache.commons.cli.CommandLineParser;
import org.apache.commons.cli.GnuParser;
import org.apache.commons.cli.HelpFormatter;
import org.apache.commons.cli.Option;
import org.apache.commons.cli.OptionBuilder;
import org.apache.commons.cli.Options;
import org.apache.commons.cli.ParseException;
import org.apache.helix.HelixDataAccessor;
import org.apache.helix.HelixDefinedState;
import org.apache.helix.PropertyKey;
import org.apache.helix.PropertyKey.Builder;
import org.apache.helix.PropertyPathBuilder;
import org.apache.helix.ZNRecord;
import org.apache.helix.controller.pipeline.Stage;
import org.apache.helix.controller.pipeline.StageContext;
import org.apache.helix.controller.stages.AttributeName;
import org.apache.helix.controller.stages.BestPossibleStateCalcStage;
import org.apache.helix.controller.stages.BestPossibleStateOutput;
import org.apache.helix.controller.stages.ClusterDataCache;
import org.apache.helix.controller.stages.ClusterEvent;
import org.apache.helix.controller.stages.ClusterEventType;
import org.apache.helix.controller.stages.CurrentStateComputationStage;
import org.apache.helix.controller.stages.ResourceComputationStage;
import org.apache.helix.manager.zk.ZKHelixDataAccessor;
import org.apache.helix.manager.zk.ZkBaseDataAccessor;
import org.apache.helix.manager.zk.ZkClient;
import org.apache.helix.model.ExternalView;
import org.apache.helix.model.IdealState;
import org.apache.helix.model.Partition;
import org.apache.helix.model.Resource;
import org.apache.helix.task.TaskConstants;
import org.apache.helix.util.ZKClientPool;
import org.apache.log4j.Logger;

import com.google.common.collect.Sets;

/**
 * This class is deprecated, please use dedicated verifier classes, such as BestPossibleExternViewVerifier, etc, in tools.ClusterVerifiers
 */
@Deprecated
public class ClusterStateVerifier {
  public static String cluster = "cluster";
  public static String zkServerAddress = "zkSvr";
  public static String help = "help";
  public static String timeout = "timeout";
  public static String period = "period";
  public static String resources = "resources";

  private static Logger LOG = Logger.getLogger(ClusterStateVerifier.class);

  public interface Verifier {
    boolean verify();
  }

  public interface ZkVerifier extends Verifier {
    ZkClient getZkClient();

    String getClusterName();
  }

  /** Use BestPossibleExternViewVerifier instead */
  @Deprecated
  static class ExtViewVeriferZkListener implements IZkChildListener, IZkDataListener {
    final CountDownLatch _countDown;
    final ZkClient _zkClient;
    final Verifier _verifier;

    public ExtViewVeriferZkListener(CountDownLatch countDown, ZkClient zkClient, ZkVerifier verifier) {
      _countDown = countDown;
      _zkClient = zkClient;
      _verifier = verifier;
    }

    @Override
    public void handleDataChange(String dataPath, Object data) throws Exception {
      boolean result = _verifier.verify();
      if (result == true) {
        _countDown.countDown();
      }
    }

    @Override
    public void handleDataDeleted(String dataPath) throws Exception {
      // TODO Auto-generated method stub

    }

    @Override
    public void handleChildChange(String parentPath, List<String> currentChilds) throws Exception {
      for (String child : currentChilds) {
        String childPath = parentPath.equals("/") ? parentPath + child : parentPath + "/" + child;
        _zkClient.subscribeDataChanges(childPath, this);
      }

      boolean result = _verifier.verify();
      if (result == true) {
        _countDown.countDown();
      }
    }
  }

  private static ZkClient validateAndGetClient(String zkAddr, String clusterName) {
    if (zkAddr == null || clusterName == null) {
      throw new IllegalArgumentException("requires zkAddr|clusterName");
    }
    return ZKClientPool.getZkClient(zkAddr);
  }

  public static class BestPossAndExtViewZkVerifier implements ZkVerifier {
    private final String clusterName;
    private final Map<String, Map<String, String>> errStates;
    private final ZkClient zkClient;
    private final Set<String> resources;

    public BestPossAndExtViewZkVerifier(String zkAddr, String clusterName) {
      this(zkAddr, clusterName, null);
    }

    public BestPossAndExtViewZkVerifier(String zkAddr, String clusterName,
        Map<String, Map<String, String>> errStates) {
      this(zkAddr, clusterName, errStates, null);
    }

    public BestPossAndExtViewZkVerifier(String zkAddr, String clusterName,
        Map<String, Map<String, String>> errStates, Set<String> resources) {
      this(validateAndGetClient(zkAddr, clusterName), clusterName, errStates, resources);
    }

    public BestPossAndExtViewZkVerifier(ZkClient zkClient, String clusterName,
        Map<String, Map<String, String>> errStates, Set<String> resources) {
      if (zkClient == null || clusterName == null) {
        throw new IllegalArgumentException("requires zkClient|clusterName");
      }
      this.clusterName = clusterName;
      this.errStates = errStates;
      this.zkClient = zkClient;
      this.resources = resources;
    }

    @Override
    public boolean verify() {
      try {
        HelixDataAccessor accessor =
            new ZKHelixDataAccessor(clusterName, new ZkBaseDataAccessor<ZNRecord>(zkClient));

        return verifyBestPossAndExtView(accessor, errStates, clusterName, resources);
      } catch (Exception e) {
        LOG.error("exception in verification", e);
      }
      return false;
    }

    private boolean verifyBestPossAndExtView(HelixDataAccessor accessor,
        Map<String, Map<String, String>> errStates, String clusterName, Set<String> resources) {
      try {
        PropertyKey.Builder keyBuilder = accessor.keyBuilder();
        // read cluster once and do verification
        ClusterDataCache cache = new ClusterDataCache(clusterName);
        cache.refresh(accessor);
        cache.setTaskCache(false);

        Map<String, IdealState> idealStates = cache.getIdealStates();
        if (idealStates == null) {
          // ideal state is null because ideal state is dropped
          idealStates = Collections.emptyMap();
        }

        // filter out all resources that use Task state model
        Iterator<Map.Entry<String, IdealState>> it = idealStates.entrySet().iterator();
        while (it.hasNext()) {
          Map.Entry<String, IdealState> pair = it.next();
          if (pair.getValue().getStateModelDefRef().equals(TaskConstants.STATE_MODEL_NAME)) {
            it.remove();
          }
        }

        Map<String, ExternalView> extViews = accessor.getChildValuesMap(keyBuilder.externalViews());
        if (extViews == null) {
          extViews = Collections.emptyMap();
        }

        // Filter resources if requested
        if (resources != null && !resources.isEmpty()) {
          idealStates.keySet().retainAll(resources);
          extViews.keySet().retainAll(resources);
        }

        // if externalView is not empty and idealState doesn't exist
        // add empty idealState for the resource
        for (String resource : extViews.keySet()) {
          if (!idealStates.containsKey(resource)) {
            idealStates.put(resource, new IdealState(resource));
          }
        }

        // calculate best possible state
        BestPossibleStateOutput bestPossOutput = calcBestPossState(cache, resources);
        Map<String, Map<Partition, Map<String, String>>> bestPossStateMap =
            bestPossOutput.getStateMap();

        // set error states
        if (errStates != null) {
          for (String resourceName : errStates.keySet()) {
            Map<String, String> partErrStates = errStates.get(resourceName);
            for (String partitionName : partErrStates.keySet()) {
              String instanceName = partErrStates.get(partitionName);

              if (!bestPossStateMap.containsKey(resourceName)) {
                bestPossStateMap.put(resourceName, new HashMap<Partition, Map<String, String>>());
              }
              Partition partition = new Partition(partitionName);
              if (!bestPossStateMap.get(resourceName).containsKey(partition)) {
                bestPossStateMap.get(resourceName).put(partition, new HashMap<String, String>());
              }
              bestPossStateMap.get(resourceName).get(partition)
                  .put(instanceName, HelixDefinedState.ERROR.toString());
            }
          }
        }

        // System.out.println("stateMap: " + bestPossStateMap);

        for (String resourceName : idealStates.keySet()) {
          ExternalView extView = extViews.get(resourceName);
          if (extView == null) {
            IdealState is = idealStates.get(resourceName);
            if (is.isExternalViewDisabled()) {
              continue;
            } else {
              LOG.info("externalView for " + resourceName + " is not available");
              return false;
            }
          }

          // step 0: remove empty map and DROPPED state from best possible state
          Map<Partition, Map<String, String>> bpStateMap =
              bestPossOutput.getResourceMap(resourceName);
          Iterator<Map.Entry<Partition, Map<String, String>>> iter = bpStateMap.entrySet().iterator();
          while (iter.hasNext()) {
            Map.Entry<Partition, Map<String, String>> entry = iter.next();
            Map<String, String> instanceStateMap = entry.getValue();
            if (instanceStateMap.isEmpty()) {
              iter.remove();
            } else {
              // remove instances with DROPPED state
              Iterator<Map.Entry<String, String>> insIter = instanceStateMap.entrySet().iterator();
              while (insIter.hasNext()) {
                Map.Entry<String, String> insEntry = insIter.next();
                String state = insEntry.getValue();
                if (state.equalsIgnoreCase(HelixDefinedState.DROPPED.toString())) {
                  insIter.remove();
                }
              }
            }
          }

          // System.err.println("resource: " + resourceName + ", bpStateMap: " + bpStateMap);

          // step 1: externalView and bestPossibleState has equal size
          int extViewSize = extView.getRecord().getMapFields().size();
          int bestPossStateSize = bestPossOutput.getResourceMap(resourceName).size();
          if (extViewSize != bestPossStateSize) {
            LOG.info("exterView size (" + extViewSize + ") is different from bestPossState size ("
                + bestPossStateSize + ") for resource: " + resourceName);

            // System.err.println("exterView size (" + extViewSize
            // + ") is different from bestPossState size (" + bestPossStateSize
            // + ") for resource: " + resourceName);
            // System.out.println("extView: " + extView.getRecord().getMapFields());
            // System.out.println("bestPossState: " +
            // bestPossOutput.getResourceMap(resourceName));
            return false;
          }

          // step 2: every entry in external view is contained in best possible state
          for (String partition : extView.getRecord().getMapFields().keySet()) {
            Map<String, String> evInstanceStateMap = extView.getRecord().getMapField(partition);
            Map<String, String> bpInstanceStateMap =
                bestPossOutput.getInstanceStateMap(resourceName, new Partition(partition));

            boolean result = compareMap(evInstanceStateMap, bpInstanceStateMap);
            if (result == false) {
              LOG.info("externalView is different from bestPossibleState for partition:" + partition);

              // System.err.println("externalView is different from bestPossibleState for partition: "
              // + partition + ", actual: " + evInstanceStateMap + ", bestPoss: " +
              // bpInstanceStateMap);
              return false;
            }
          }
        }
        return true;
      } catch (Exception e) {
        LOG.error("exception in verification", e);
        return false;
      }
    }

    /**
     * calculate the best possible state note that DROPPED states are not checked since when
     * kick off the BestPossibleStateCalcStage we are providing an empty current state map
     *
     * @param cache
     * @return
     * @throws Exception
     */
    private BestPossibleStateOutput calcBestPossState(ClusterDataCache cache, Set<String> resources)
        throws Exception {
      ClusterEvent event = new ClusterEvent(ClusterEventType.StateVerifier);
      event.addAttribute(AttributeName.ClusterDataCache.name(), cache);

      ResourceComputationStage rcState = new ResourceComputationStage();
      CurrentStateComputationStage csStage = new CurrentStateComputationStage();
      BestPossibleStateCalcStage bpStage = new BestPossibleStateCalcStage();

      runStage(event, rcState);

      // Filter resources if specified
      if (resources != null) {
        Map<String, Resource> resourceMap =
            event.getAttribute(AttributeName.RESOURCES_TO_REBALANCE.name());
        resourceMap.keySet().retainAll(resources);
      }

      runStage(event, csStage);
      runStage(event, bpStage);

      BestPossibleStateOutput output =
          event.getAttribute(AttributeName.BEST_POSSIBLE_STATE.name());

      // System.out.println("output:" + output);
      return output;
    }

    private void runStage(ClusterEvent event, Stage stage) throws Exception {
      StageContext context = new StageContext();
      stage.init(context);
      stage.preProcess();
      stage.process(event);
      stage.postProcess();
    }

    private <K, V> boolean compareMap(Map<K, V> map1, Map<K, V> map2) {
      boolean isEqual = true;
      if (map1 == null && map2 == null) {
        // OK
      } else if (map1 == null && map2 != null) {
        if (!map2.isEmpty()) {
          isEqual = false;
        }
      } else if (map1 != null && map2 == null) {
        if (!map1.isEmpty()) {
          isEqual = false;
        }
      } else {
        // verify size
        if (map1.size() != map2.size()) {
          isEqual = false;
        }
        // verify each <key, value> in map1 is contained in map2
        for (K key : map1.keySet()) {
          if (!map1.get(key).equals(map2.get(key))) {
            LOG.debug(
                "different value for key: " + key + "(map1: " + map1.get(key) + ", map2: " + map2
                    .get(key) + ")");
            isEqual = false;
            break;
          }
        }
      }
      return isEqual;
    }

    @Override
    public ZkClient getZkClient() {
      return zkClient;
    }

    @Override
    public String getClusterName() {
      return clusterName;
    }

    @Override
    public String toString() {
      String verifierName = getClass().getName();
      verifierName = verifierName.substring(verifierName.lastIndexOf('.') + 1, verifierName.length());
      return verifierName + "(" + clusterName + "@" + zkClient.getServers() + ")";
    }
  }


  public static class MasterNbInExtViewVerifier implements ZkVerifier {
    private final String clusterName;
    private final ZkClient zkClient;

    public MasterNbInExtViewVerifier(String zkAddr, String clusterName) {
      this(validateAndGetClient(zkAddr, clusterName), clusterName);
    }

    public MasterNbInExtViewVerifier(ZkClient zkClient, String clusterName) {
      if (zkClient == null || clusterName == null) {
        throw new IllegalArgumentException("requires zkClient|clusterName");
      }
      this.clusterName = clusterName;
      this.zkClient = zkClient;
    }

    @Override
    public boolean verify() {
      try {
        ZKHelixDataAccessor accessor =
            new ZKHelixDataAccessor(clusterName, new ZkBaseDataAccessor<ZNRecord>(zkClient));

        return verifyMasterNbInExtView(accessor);
      } catch (Exception e) {
        LOG.error("exception in verification", e);
      }
      return false;
    }

    @Override
    public ZkClient getZkClient() {
      return zkClient;
    }

    @Override
    public String getClusterName() {
      return clusterName;
    }

    private boolean verifyMasterNbInExtView(HelixDataAccessor accessor) {
      Builder keyBuilder = accessor.keyBuilder();

      Map<String, IdealState> idealStates = accessor.getChildValuesMap(keyBuilder.idealStates());
      if (idealStates == null || idealStates.size() == 0) {
        LOG.info("No resource idealState");
        return true;
      }

      Map<String, ExternalView> extViews = accessor.getChildValuesMap(keyBuilder.externalViews());
      if (extViews == null || extViews.size() < idealStates.size()) {
        LOG.info("No externalViews | externalView.size() < idealState.size()");
        return false;
      }

      for (String resource : extViews.keySet()) {
        int partitions = idealStates.get(resource).getNumPartitions();
        Map<String, Map<String, String>> instanceStateMap =
            extViews.get(resource).getRecord().getMapFields();
        if (instanceStateMap.size() < partitions) {
          LOG.info("Number of externalViews (" + instanceStateMap.size() + ") < partitions ("
              + partitions + ")");
          return false;
        }

        for (String partition : instanceStateMap.keySet()) {
          boolean foundMaster = false;
          for (String instance : instanceStateMap.get(partition).keySet()) {
            if (instanceStateMap.get(partition).get(instance).equalsIgnoreCase("MASTER")) {
              foundMaster = true;
              break;
            }
          }
          if (!foundMaster) {
            LOG.info("No MASTER for partition: " + partition);
            return false;
          }
        }
      }
      return true;
    }
  }

  public static boolean verifyByPolling(Verifier verifier) {
    return verifyByPolling(verifier, 30 * 1000);
  }

  public static boolean verifyByPolling(Verifier verifier, long timeout) {
    return verifyByPolling(verifier, timeout, 1000);
  }

  public static boolean verifyByPolling(Verifier verifier, long timeout, long period) {
    long startTime = System.currentTimeMillis();
    boolean result = false;
    try {
      long curTime;
      do {
        Thread.sleep(period);
        result = verifier.verify();
        if (result == true) {
          break;
        }
        curTime = System.currentTimeMillis();
      } while (curTime <= startTime + timeout);
      return result;
    } catch (Exception e) {
      // TODO Auto-generated catch block
      e.printStackTrace();
    } finally {
      long endTime = System.currentTimeMillis();

      // debug
      System.err.println(result + ": " + verifier + ": wait " + (endTime - startTime)
          + "ms to verify");

    }
    return false;
  }

  public static boolean verifyByZkCallback(ZkVerifier verifier) {
    return verifyByZkCallback(verifier, 30000);
  }

  /**
   * This function should be always single threaded
   *
   * @param verifier
   * @param timeout
   * @return
   */
  public static boolean verifyByZkCallback(ZkVerifier verifier, long timeout) {
    long startTime = System.currentTimeMillis();
    CountDownLatch countDown = new CountDownLatch(1);
    ZkClient zkClient = verifier.getZkClient();
    String clusterName = verifier.getClusterName();

    // add an ephemeral node to /{clusterName}/CONFIGS/CLUSTER/verify
    // so when analyze zk log, we know when a test ends
    try {
      zkClient.createEphemeral("/" + clusterName + "/CONFIGS/CLUSTER/verify");
    } catch (ZkNodeExistsException ex) {
      LOG.error("There is already a verification in progress", ex);
      throw ex;
    }

    ExtViewVeriferZkListener listener = new ExtViewVeriferZkListener(countDown, zkClient, verifier);

    String extViewPath = PropertyPathBuilder.externalView(clusterName);
    zkClient.subscribeChildChanges(extViewPath, listener);
    for (String child : zkClient.getChildren(extViewPath)) {
      String childPath = extViewPath.equals("/") ? extViewPath + child : extViewPath + "/" + child;
      zkClient.subscribeDataChanges(childPath, listener);
    }

    // do initial verify
    boolean result = verifier.verify();
    if (result == false) {
      try {
        result = countDown.await(timeout, TimeUnit.MILLISECONDS);
        if (result == false) {
          // make a final try if timeout
          result = verifier.verify();
        }
      } catch (Exception e) {
        // TODO Auto-generated catch block
        e.printStackTrace();
      }
    }

    // clean up
    zkClient.unsubscribeChildChanges(extViewPath, listener);
    for (String child : zkClient.getChildren(extViewPath)) {
      String childPath = extViewPath.equals("/") ? extViewPath + child : extViewPath + "/" + child;
      zkClient.unsubscribeDataChanges(childPath, listener);
    }

    long endTime = System.currentTimeMillis();

    zkClient.delete("/" + clusterName + "/CONFIGS/CLUSTER/verify");
    // debug
    System.err.println(result + ": wait " + (endTime - startTime) + "ms, " + verifier);

    return result;
  }

  @SuppressWarnings("static-access")
  private static Options constructCommandLineOptions() {
    Option helpOption =
        OptionBuilder.withLongOpt(help).withDescription("Prints command-line options info")
            .create();

    Option zkServerOption =
        OptionBuilder.withLongOpt(zkServerAddress).withDescription("Provide zookeeper address")
            .create();
    zkServerOption.setArgs(1);
    zkServerOption.setRequired(true);
    zkServerOption.setArgName("ZookeeperServerAddress(Required)");

    Option clusterOption =
        OptionBuilder.withLongOpt(cluster).withDescription("Provide cluster name").create();
    clusterOption.setArgs(1);
    clusterOption.setRequired(true);
    clusterOption.setArgName("Cluster name (Required)");

    Option timeoutOption =
        OptionBuilder.withLongOpt(timeout).withDescription("Timeout value for verification")
            .create();
    timeoutOption.setArgs(1);
    timeoutOption.setArgName("Timeout value (Optional), default=30s");

    Option sleepIntervalOption =
        OptionBuilder.withLongOpt(period).withDescription("Polling period for verification")
            .create();
    sleepIntervalOption.setArgs(1);
    sleepIntervalOption.setArgName("Polling period value (Optional), default=1s");

    Option resourcesOption =
        OptionBuilder.withLongOpt(resources).withDescription("Specific set of resources to verify")
            .create();
    resourcesOption.setArgs(1);
    resourcesOption.setArgName("Comma-separated resource names, default is all resources");

    Options options = new Options();
    options.addOption(helpOption);
    options.addOption(zkServerOption);
    options.addOption(clusterOption);
    options.addOption(timeoutOption);
    options.addOption(sleepIntervalOption);
    options.addOption(resourcesOption);

    return options;
  }

  public static void printUsage(Options cliOptions) {
    HelpFormatter helpFormatter = new HelpFormatter();
    helpFormatter.setWidth(1000);
    helpFormatter.printHelp("java " + ClusterSetup.class.getName(), cliOptions);
  }

  public static CommandLine processCommandLineArgs(String[] cliArgs) {
    CommandLineParser cliParser = new GnuParser();
    Options cliOptions = constructCommandLineOptions();
    // CommandLine cmd = null;

    try {
      return cliParser.parse(cliOptions, cliArgs);
    } catch (ParseException pe) {
      System.err.println("CommandLineClient: failed to parse command-line options: "
          + pe.toString());
      printUsage(cliOptions);
      System.exit(1);
    }
    return null;
  }

  public static boolean verifyState(String[] args) {
    // TODO Auto-generated method stub
    String clusterName = "storage-cluster";
    String zkServer = "localhost:2181";
    long timeoutValue = 0;
    long periodValue = 1000;

    Set<String> resourceSet = null;
    if (args.length > 0) {
      CommandLine cmd = processCommandLineArgs(args);
      zkServer = cmd.getOptionValue(zkServerAddress);
      clusterName = cmd.getOptionValue(cluster);
      String timeoutStr = cmd.getOptionValue(timeout);
      String periodStr = cmd.getOptionValue(period);
      String resourceStr = cmd.getOptionValue(resources);

      if (timeoutStr != null) {
        try {
          timeoutValue = Long.parseLong(timeoutStr);
        } catch (Exception e) {
          System.err.println("Exception in converting " + timeoutStr + " to long. Use default (0)");
        }
      }

      if (periodStr != null) {
        try {
          periodValue = Long.parseLong(periodStr);
        } catch (Exception e) {
          System.err.println("Exception in converting " + periodStr
              + " to long. Use default (1000)");
        }
      }

      // Allow specifying resources explicitly
      if (resourceStr != null) {
        String[] resources = resourceStr.split("[\\s,]");
        resourceSet = Sets.newHashSet(resources);
      }

    }
    // return verifyByPolling(new BestPossAndExtViewZkVerifier(zkServer, clusterName),
    // timeoutValue,
    // periodValue);

    ZkVerifier verifier;
    if (resourceSet == null) {
      verifier = new BestPossAndExtViewZkVerifier(zkServer, clusterName);
    } else {
      verifier = new BestPossAndExtViewZkVerifier(zkServer, clusterName, null, resourceSet);
    }
    return verifyByZkCallback(verifier, timeoutValue);
  }

  public static void main(String[] args) {
    boolean result = verifyState(args);
    System.out.println(result ? "Successful" : "failed");
    System.exit(1);
  }

>>>>>>> d89fbb93
}<|MERGE_RESOLUTION|>--- conflicted
+++ resolved
@@ -19,15 +19,6 @@
  * under the License.
  */
 
-<<<<<<< HEAD
-/**
- * This class is deprecated and moved to org.apache.helix.tools.ClusterVerifiers,
- * please use dedicated verifier classes, such as BestPossibleExternViewVerifier, etc, in tools.ClusterVerifiers
- */
-@Deprecated
-public class ClusterStateVerifier
-    extends org.apache.helix.tools.ClusterVerifiers.ClusterStateVerifier {
-=======
 import java.util.Collections;
 import java.util.HashMap;
 import java.util.Iterator;
@@ -746,5 +737,4 @@
     System.exit(1);
   }
 
->>>>>>> d89fbb93
 }
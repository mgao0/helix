--- conflicted
+++ resolved
@@ -1,18 +1,4 @@
 package org.apache.helix.model;
-
-import org.apache.helix.HelixProperty;
-import org.apache.helix.ZNRecord;
-import org.apache.helix.api.config.NamespacedConfig;
-import org.apache.helix.api.config.ResourceConfig.ResourceType;
-import org.apache.helix.api.config.UserConfig;
-import org.apache.helix.api.id.ResourceId;
-import org.apache.helix.controller.provisioner.ProvisionerConfig;
-import org.apache.helix.controller.rebalancer.config.RebalancerConfig;
-import org.apache.helix.controller.rebalancer.config.RebalancerConfigHolder;
-import org.apache.log4j.Logger;
-
-import com.google.common.base.Enums;
-import com.google.common.base.Optional;
 
 /*
  * Licensed to the Apache Software Foundation (ASF) under one
@@ -32,6 +18,20 @@
  * specific language governing permissions and limitations
  * under the License.
  */
+
+import org.apache.helix.HelixProperty;
+import org.apache.helix.ZNRecord;
+import org.apache.helix.api.config.NamespacedConfig;
+import org.apache.helix.api.config.ResourceConfig.ResourceType;
+import org.apache.helix.api.config.UserConfig;
+import org.apache.helix.api.id.ResourceId;
+import org.apache.helix.controller.provisioner.ProvisionerConfig;
+import org.apache.helix.controller.rebalancer.config.RebalancerConfig;
+import org.apache.helix.controller.rebalancer.config.RebalancerConfigHolder;
+import org.apache.log4j.Logger;
+
+import com.google.common.base.Enums;
+import com.google.common.base.Optional;
 
 /**
  * Persisted configuration properties for a resource
@@ -122,7 +122,6 @@
   }
 
   /**
-<<<<<<< HEAD
    * Check if this resource config has a rebalancer config
    * @return true if a rebalancer config is attached, false otherwise
    */
@@ -130,7 +129,9 @@
     return _record.getSimpleFields().containsKey(
         RebalancerConfigHolder.class.getSimpleName() + NamespacedConfig.PREFIX_CHAR
             + RebalancerConfigHolder.Fields.REBALANCER_CONFIG);
-=======
+  }
+
+  /**
    * Get a ProvisionerConfig, if available
    * @param clazz the class to cast to
    * @return ProvisionerConfig, or null
@@ -138,6 +139,5 @@
   public <T extends ProvisionerConfig> T getProvisionerConfig(Class<T> clazz) {
     ProvisionerConfigHolder configHolder = new ProvisionerConfigHolder(this);
     return configHolder.getProvisionerConfig(clazz);
->>>>>>> 0f79187d
   }
 }
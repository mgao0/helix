package org.apache.helix.controller.stages;

/*
 * Licensed to the Apache Software Foundation (ASF) under one
 * or more contributor license agreements.  See the NOTICE file
 * distributed with this work for additional information
 * regarding copyright ownership.  The ASF licenses this file
 * to you under the Apache License, Version 2.0 (the
 * "License"); you may not use this file except in compliance
 * with the License.  You may obtain a copy of the License at
 *
 *   http://www.apache.org/licenses/LICENSE-2.0
 *
 * Unless required by applicable law or agreed to in writing,
 * software distributed under the License is distributed on an
 * "AS IS" BASIS, WITHOUT WARRANTIES OR CONDITIONS OF ANY
 * KIND, either express or implied.  See the License for the
 * specific language governing permissions and limitations
 * under the License.
 */

import java.util.HashMap;
import java.util.List;
import java.util.Map;

import org.apache.helix.controller.GenericHelixController;
import org.apache.helix.controller.pipeline.AbstractBaseStage;
import org.apache.helix.controller.pipeline.StageException;
import org.apache.helix.model.CurrentState;
import org.apache.helix.model.LiveInstance;
import org.apache.helix.model.Message;
import org.apache.helix.model.Message.MessageType;
import org.apache.helix.model.Partition;
import org.apache.helix.model.Resource;
<<<<<<< HEAD
=======
import org.apache.helix.model.StateModelDefinition;
import org.apache.helix.monitoring.mbeans.ClusterStatusMonitor;
import org.apache.log4j.Logger;
>>>>>>> d89fbb93

/**
 * For each LiveInstances select currentState and message whose sessionId matches
 * sessionId from LiveInstance Get Partition,State for all the resources computed in
 * previous State [ResourceComputationStage]
 */
public class CurrentStateComputationStage extends AbstractBaseStage {
  private static Logger LOG = Logger.getLogger(CurrentStateComputationStage.class);

  public final long NOT_RECORDED = -1L;
  public final long TRANSITION_FAILED = -2L;
  public final String TASK_STATE_MODEL_NAME = "Task";

  @Override
  public void process(ClusterEvent event) throws Exception {
<<<<<<< HEAD
    ClusterDataCache cache = event.getAttribute("ClusterDataCache");
=======
    long startTime = System.currentTimeMillis();
    ClusterDataCache cache = event.getAttribute(AttributeName.ClusterDataCache.name());
>>>>>>> d89fbb93
    Map<String, Resource> resourceMap = event.getAttribute(AttributeName.RESOURCES.name());

    if (cache == null || resourceMap == null) {
      throw new StageException("Missing attributes in event:" + event
          + ". Requires DataCache|RESOURCE");
    }

    Map<String, LiveInstance> liveInstances = cache.getLiveInstances();
    CurrentStateOutput currentStateOutput = new CurrentStateOutput();

    for (LiveInstance instance : liveInstances.values()) {
      String instanceName = instance.getInstanceName();
      Map<String, Message> instanceMessages = cache.getMessages(instanceName);
      for (Message message : instanceMessages.values()) {
        if (!MessageType.STATE_TRANSITION.name().equalsIgnoreCase(message.getMsgType())
            && !MessageType.STATE_TRANSITION_CANCELLATION.name()
            .equalsIgnoreCase(message.getMsgType())) {
          continue;
        }
        if (!instance.getSessionId().equals(message.getTgtSessionId())) {
          continue;
        }
        String resourceName = message.getResourceName();
        Resource resource = resourceMap.get(resourceName);
        if (resource == null) {
          continue;
        }

        if (!message.getBatchMessageMode()) {
          String partitionName = message.getPartitionName();
          Partition partition = resource.getPartition(partitionName);
          if (partition != null) {
            setMessageState(currentStateOutput, resourceName, partition, instanceName, message);
          } else {
            // log
          }
        } else {
          List<String> partitionNames = message.getPartitionNames();
          if (!partitionNames.isEmpty()) {
            for (String partitionName : partitionNames) {
              Partition partition = resource.getPartition(partitionName);
              if (partition != null) {
                setMessageState(currentStateOutput, resourceName, partition, instanceName, message);
              } else {
                // log
              }
            }
          }
        }
      }
    }
    for (LiveInstance instance : liveInstances.values()) {
      String instanceName = instance.getInstanceName();

      String clientSessionId = instance.getSessionId();
      Map<String, CurrentState> currentStateMap =
          cache.getCurrentState(instanceName, clientSessionId);
      for (CurrentState currentState : currentStateMap.values()) {

        if (!instance.getSessionId().equals(currentState.getSessionId())) {
          continue;
        }
        String resourceName = currentState.getResourceName();
        String stateModelDefName = currentState.getStateModelDefRef();
        Resource resource = resourceMap.get(resourceName);
        if (resource == null) {
          continue;
        }
        if (stateModelDefName != null) {
          currentStateOutput.setResourceStateModelDef(resourceName, stateModelDefName);
        }

        currentStateOutput.setBucketSize(resourceName, currentState.getBucketSize());

        Map<String, String> partitionStateMap = currentState.getPartitionStateMap();
        for (String partitionName : partitionStateMap.keySet()) {
          Partition partition = resource.getPartition(partitionName);
          if (partition != null) {
            currentStateOutput.setCurrentState(resourceName, partition, instanceName,
                currentState.getState(partitionName));
            currentStateOutput.setRequestedState(resourceName, partition, instanceName,
                currentState.getRequestedState(partitionName));
            currentStateOutput.setInfo(resourceName, partition, instanceName,
                currentState.getInfo(partitionName));
          }
        }
      }
    }
<<<<<<< HEAD
    event.addAttribute(AttributeName.CURRENT_STATE.name(), currentStateOutput);
=======

    if (!cache.isTaskCache()) {
      ClusterStatusMonitor clusterStatusMonitor =
          event.getAttribute(AttributeName.clusterStatusMonitor.name());
      updateMissingTopStateStatus(cache, clusterStatusMonitor, resourceMap, currentStateOutput);
    }
    event.addAttribute(AttributeName.CURRENT_STATE.name(), currentStateOutput);

    long endTime = System.currentTimeMillis();
    LOG.info("END " + GenericHelixController.getPipelineType(cache.isTaskCache())
        + " CurrentStateComputationStage.process() for cluster " + cache.getClusterName()
        + ". took: " + (endTime - startTime) + " ms");
>>>>>>> d89fbb93
  }

  private void setMessageState(CurrentStateOutput currentStateOutput, String resourceName,
      Partition partition, String instanceName, Message message) {
    if (MessageType.STATE_TRANSITION.name().equalsIgnoreCase(message.getMsgType())) {
      currentStateOutput.setPendingState(resourceName, partition, instanceName, message);
    } else {
      currentStateOutput.setCancellationState(resourceName, partition, instanceName, message);
    }
<<<<<<< HEAD
=======
  }
  private void updateMissingTopStateStatus(ClusterDataCache cache,
      ClusterStatusMonitor clusterStatusMonitor, Map<String, Resource> resourceMap,
      CurrentStateOutput currentStateOutput) {
    Map<String, Map<String, Long>> missingTopStateMap = cache.getMissingTopStateMap();
    long durationThreshold = Long.MAX_VALUE;
    if (cache.getClusterConfig() != null) {
      durationThreshold = cache.getClusterConfig().getMissTopStateDurationThreshold();
    }

    for (Resource resource : resourceMap.values()) {
      StateModelDefinition stateModelDef = cache.getStateModelDef(resource.getStateModelDefRef());
      if (stateModelDef == null || resource.getStateModelDefRef()
          .equalsIgnoreCase(TASK_STATE_MODEL_NAME)) {
        // Resource does not have valid statemodel or it is task state model
        continue;
      }

      for (Partition partition : resource.getPartitions()) {
        Map<String, String> stateMap =
            currentStateOutput.getCurrentStateMap(resource.getResourceName(), partition);

        // TODO: improve following with MIN_ACTIVE_TOP_STATE logic
        // Missing top state need to record
        if (!stateMap.values().contains(stateModelDef.getTopState()) && (!missingTopStateMap
            .containsKey(resource.getResourceName()) || !missingTopStateMap
            .get(resource.getResourceName()).containsKey(partition.getPartitionName()))) {
          reportNewTopStateMissing(cache, stateMap, missingTopStateMap, resource, partition,
              stateModelDef.getTopState());
        }

        // Top state comes back
        // The first time participant started or controller switched will be ignored
        if (missingTopStateMap.containsKey(resource.getResourceName()) && missingTopStateMap
            .get(resource.getResourceName()).containsKey(partition.getPartitionName()) && stateMap
            .values().contains(stateModelDef.getTopState())) {
          reportTopStateComesBack(cache, stateMap, missingTopStateMap, resource, partition,
              clusterStatusMonitor, durationThreshold, stateModelDef.getTopState());
        }
      }
    }

    // Check whether it is already passed threshold
    for (String resourceName : missingTopStateMap.keySet()) {
      for (String partitionName : missingTopStateMap.get(resourceName).keySet()) {
        long startTime = missingTopStateMap.get(resourceName).get(partitionName);
        if (startTime > 0 && System.currentTimeMillis() - startTime > durationThreshold) {
          missingTopStateMap.get(resourceName).put(partitionName, TRANSITION_FAILED);
          clusterStatusMonitor
              .updateMissingTopStateDurationStats(resourceName, 0L, false);
        }
      }
    }
    if (clusterStatusMonitor != null) {
      clusterStatusMonitor.resetMaxMissingTopStateGauge();
    }
  }

  private void reportNewTopStateMissing(ClusterDataCache cache, Map<String, String> stateMap,
      Map<String, Map<String, Long>> missingTopStateMap, Resource resource, Partition partition,
      String topState) {

    long startTime = NOT_RECORDED;
    Map<String, LiveInstance> liveInstances = cache.getLiveInstances();
    for (String instanceName : stateMap.keySet()) {
      if (liveInstances.containsKey(instanceName)) {
        CurrentState currentState =
            cache.getCurrentState(instanceName, liveInstances.get(instanceName).getSessionId())
                .get(resource.getResourceName());

        if (currentState.getPreviousState(partition.getPartitionName()) != null && currentState
            .getPreviousState(partition.getPartitionName()).equalsIgnoreCase(topState)) {
          // Update the latest start time only from top state to other state transition
          // At beginning, the start time should -1 (not recorded). If something happen either
          // instance not alive or the instance just started for that partition, Helix does not know
          // the previous start time or end time. So we count from current.
          //
          // Previous state is top state does not mean that resource has only one top state
          // (i.e. Online/Offline). So Helix has to find the latest start time as the staring point.
          startTime = Math.max(startTime, currentState.getStartTime(partition.getPartitionName()));
        }
      }
    }

    if (startTime == NOT_RECORDED) {
      startTime = System.currentTimeMillis();
    }

    if (!missingTopStateMap.containsKey(resource.getResourceName())) {
      missingTopStateMap.put(resource.getResourceName(), new HashMap<String, Long>());
    }

    Map<String, Long> partitionMap = missingTopStateMap.get(resource.getResourceName());
    // Update the new partition without top state
    if (!partitionMap.containsKey(partition.getPartitionName())) {
      missingTopStateMap.get(resource.getResourceName())
          .put(partition.getPartitionName(), startTime);
    }
  }

  private void reportTopStateComesBack(ClusterDataCache cache, Map<String, String> stateMap,
      Map<String, Map<String, Long>> missingTopStateMap, Resource resource, Partition partition,
      ClusterStatusMonitor clusterStatusMonitor, long threshold, String topState) {

    long handOffStartTime =
        missingTopStateMap.get(resource.getResourceName()).get(partition.getPartitionName());

    // Find the earliest end time from the top states
    long handOffEndTime = System.currentTimeMillis();
    Map<String, LiveInstance> liveInstances = cache.getLiveInstances();
    for (String instanceName : stateMap.keySet()) {
      CurrentState currentState =
          cache.getCurrentState(instanceName, liveInstances.get(instanceName).getSessionId())
              .get(resource.getResourceName());
      if (currentState.getState(partition.getPartitionName()).equalsIgnoreCase(topState)) {
        handOffEndTime =
            Math.min(handOffEndTime, currentState.getEndTime(partition.getPartitionName()));
      }
    }

    if (handOffStartTime != TRANSITION_FAILED && handOffEndTime - handOffStartTime <= threshold) {
      LOG.info(String.format("Missing topstate duration is %d for partition %s",
          handOffEndTime - handOffStartTime, partition.getPartitionName()));
      clusterStatusMonitor.updateMissingTopStateDurationStats(resource.getResourceName(),
          handOffEndTime - handOffStartTime, true);
    }
    removeFromStatsMap(missingTopStateMap, resource, partition);
  }

  private void removeFromStatsMap(Map<String, Map<String, Long>> missingTopStateMap,
      Resource resource, Partition partition) {
    if (missingTopStateMap.containsKey(resource.getResourceName())) {
      missingTopStateMap.get(resource.getResourceName()).remove(partition.getPartitionName());
    }

    if (missingTopStateMap.get(resource.getResourceName()).size() == 0) {
      missingTopStateMap.remove(resource.getResourceName());
    }
>>>>>>> d89fbb93
  }
}<|MERGE_RESOLUTION|>--- conflicted
+++ resolved
@@ -32,12 +32,9 @@
 import org.apache.helix.model.Message.MessageType;
 import org.apache.helix.model.Partition;
 import org.apache.helix.model.Resource;
-<<<<<<< HEAD
-=======
 import org.apache.helix.model.StateModelDefinition;
 import org.apache.helix.monitoring.mbeans.ClusterStatusMonitor;
 import org.apache.log4j.Logger;
->>>>>>> d89fbb93
 
 /**
  * For each LiveInstances select currentState and message whose sessionId matches
@@ -53,12 +50,8 @@
 
   @Override
   public void process(ClusterEvent event) throws Exception {
-<<<<<<< HEAD
-    ClusterDataCache cache = event.getAttribute("ClusterDataCache");
-=======
     long startTime = System.currentTimeMillis();
     ClusterDataCache cache = event.getAttribute(AttributeName.ClusterDataCache.name());
->>>>>>> d89fbb93
     Map<String, Resource> resourceMap = event.getAttribute(AttributeName.RESOURCES.name());
 
     if (cache == null || resourceMap == null) {
@@ -147,9 +140,6 @@
         }
       }
     }
-<<<<<<< HEAD
-    event.addAttribute(AttributeName.CURRENT_STATE.name(), currentStateOutput);
-=======
 
     if (!cache.isTaskCache()) {
       ClusterStatusMonitor clusterStatusMonitor =
@@ -162,7 +152,6 @@
     LOG.info("END " + GenericHelixController.getPipelineType(cache.isTaskCache())
         + " CurrentStateComputationStage.process() for cluster " + cache.getClusterName()
         + ". took: " + (endTime - startTime) + " ms");
->>>>>>> d89fbb93
   }
 
   private void setMessageState(CurrentStateOutput currentStateOutput, String resourceName,
@@ -172,8 +161,6 @@
     } else {
       currentStateOutput.setCancellationState(resourceName, partition, instanceName, message);
     }
-<<<<<<< HEAD
-=======
   }
   private void updateMissingTopStateStatus(ClusterDataCache cache,
       ClusterStatusMonitor clusterStatusMonitor, Map<String, Resource> resourceMap,
@@ -312,6 +299,5 @@
     if (missingTopStateMap.get(resource.getResourceName()).size() == 0) {
       missingTopStateMap.remove(resource.getResourceName());
     }
->>>>>>> d89fbb93
   }
 }
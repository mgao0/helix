--- conflicted
+++ resolved
@@ -21,17 +21,15 @@
 
 import java.util.ArrayList;
 import java.util.Collections;
+import java.util.HashMap;
 import java.util.HashSet;
 import java.util.LinkedHashMap;
 import java.util.List;
 import java.util.Map;
 import java.util.Set;
 
-<<<<<<< HEAD
-=======
 import org.apache.helix.HelixDefinedState;
 import org.apache.helix.HelixException;
->>>>>>> d89fbb93
 import org.apache.helix.ZNRecord;
 import org.apache.helix.controller.stages.ClusterDataCache;
 import org.apache.helix.controller.stages.CurrentStateOutput;
@@ -54,12 +52,8 @@
 public class AutoRebalancer extends AbstractRebalancer {
   private static final Logger LOG = Logger.getLogger(AutoRebalancer.class);
 
-<<<<<<< HEAD
-  @Override public IdealState computeNewIdealState(String resourceName,
-=======
   @Override
   public IdealState computeNewIdealState(String resourceName,
->>>>>>> d89fbb93
       IdealState currentIdealState, CurrentStateOutput currentStateOutput,
       ClusterDataCache clusterData) {
     List<String> partitions = new ArrayList<String>(currentIdealState.getPartitionSet());
@@ -72,13 +66,8 @@
     Map<String, LiveInstance> liveInstance = clusterData.getLiveInstances();
     String replicas = currentIdealState.getReplicas();
 
-<<<<<<< HEAD
-    LinkedHashMap<String, Integer> stateCountMap = StateModelDefinition
-        .getStateCountMap(stateModelDef, liveInstance.size(), Integer.parseInt(replicas));
-=======
     LinkedHashMap<String, Integer> stateCountMap = stateModelDef
         .getStateCountMap(liveInstance.size(), Integer.parseInt(replicas));
->>>>>>> d89fbb93
     List<String> liveNodes = new ArrayList<String>(liveInstance.keySet());
     List<String> allNodes = new ArrayList<String>(clusterData.getInstanceConfigMap().keySet());
     allNodes.removeAll(clusterData.getDisabledInstances());
@@ -144,10 +133,7 @@
     newIdealState.getRecord().setSimpleFields(currentIdealState.getRecord().getSimpleFields());
     newIdealState.setRebalanceMode(RebalanceMode.FULL_AUTO);
     newIdealState.getRecord().setListFields(newMapping.getListFields());
-<<<<<<< HEAD
-=======
 
->>>>>>> d89fbb93
     return newIdealState;
   }
 }
--- conflicted
+++ resolved
@@ -210,12 +210,8 @@
   }
 
   @Override
-<<<<<<< HEAD
-  public HelixMultiClusterController createMultiClusterController(ClusterId clusterId, ControllerId controllerId) {
-=======
-  public HelixMultiClusterController createAutoController(ClusterId clusterId,
+  public HelixMultiClusterController createMultiClusterController(ClusterId clusterId,
       ControllerId controllerId) {
->>>>>>> 363c049e
     return new ZkHelixMultiClusterController(this, clusterId, controllerId);
   }
 

package org.apache.helix.manager.zk;

/*
 * Licensed to the Apache Software Foundation (ASF) under one
 * or more contributor license agreements.  See the NOTICE file
 * distributed with this work for additional information
 * regarding copyright ownership.  The ASF licenses this file
 * to you under the Apache License, Version 2.0 (the
 * "License"); you may not use this file except in compliance
 * with the License.  You may obtain a copy of the License at
 *
 *   http://www.apache.org/licenses/LICENSE-2.0
 *
 * Unless required by applicable law or agreed to in writing,
 * software distributed under the License is distributed on an
 * "AS IS" BASIS, WITHOUT WARRANTIES OR CONDITIONS OF ANY
 * KIND, either express or implied.  See the License for the
 * specific language governing permissions and limitations
 * under the License.
 */

import java.util.ArrayList;
import java.util.Collections;
import java.util.HashMap;
import java.util.List;
import java.util.Map;

import org.I0Itec.zkclient.DataUpdater;
import org.I0Itec.zkclient.exception.ZkNoNodeException;
import org.apache.helix.AccessOption;
import org.apache.helix.BaseDataAccessor;
import org.apache.helix.GroupCommit;
import org.apache.helix.HelixDataAccessor;
import org.apache.helix.HelixException;
import org.apache.helix.HelixProperty;
import org.apache.helix.InstanceType;
import org.apache.helix.PropertyKey;
import org.apache.helix.PropertyKey.Builder;
import org.apache.helix.PropertyPathBuilder;
import org.apache.helix.PropertyType;
import org.apache.helix.ZNRecord;
import org.apache.helix.ZNRecordAssembler;
import org.apache.helix.ZNRecordBucketizer;
import org.apache.helix.ZNRecordUpdater;
import org.apache.helix.model.LiveInstance;
import org.apache.helix.model.Message;
import org.apache.helix.model.PauseSignal;
import org.apache.helix.model.StateModelDefinition;
import org.apache.log4j.Logger;
import org.apache.zookeeper.data.Stat;


public class ZKHelixDataAccessor implements HelixDataAccessor {
  private static Logger LOG = Logger.getLogger(ZKHelixDataAccessor.class);
  private final BaseDataAccessor<ZNRecord> _baseDataAccessor;
  final InstanceType _instanceType;
  private final String _clusterName;
  private final Builder _propertyKeyBuilder;
  private final GroupCommit _groupCommit = new GroupCommit();

  public ZKHelixDataAccessor(String clusterName, BaseDataAccessor<ZNRecord> baseDataAccessor) {
    this(clusterName, null, baseDataAccessor);
  }

  public ZKHelixDataAccessor(String clusterName, InstanceType instanceType,
      BaseDataAccessor<ZNRecord> baseDataAccessor) {
    _clusterName = clusterName;
    _instanceType = instanceType;
    _baseDataAccessor = baseDataAccessor;
    _propertyKeyBuilder = new PropertyKey.Builder(_clusterName);
  }

<<<<<<< HEAD
  @Override public boolean createStateModelDef(StateModelDefinition stateModelDef) {
=======
  @Override
  public boolean createStateModelDef(StateModelDefinition stateModelDef) {
>>>>>>> d89fbb93
    String path = PropertyPathBuilder.stateModelDef(_clusterName, stateModelDef.getId());
    HelixProperty property =
        getProperty(new PropertyKey.Builder(_clusterName).stateModelDef(stateModelDef.getId()));

    // Set new StateModelDefinition if it is different from old one.
    if (property != null) {
      // StateModelDefinition need to be updated
      if (!new StateModelDefinition(property.getRecord()).equals(stateModelDef)) {
        return stateModelDef.isValid() && _baseDataAccessor
            .set(path, stateModelDef.getRecord(), AccessOption.PERSISTENT);
      }
    } else {
      // StateModeDefinition does not exist
      return stateModelDef.isValid() && _baseDataAccessor
          .create(path, stateModelDef.getRecord(), AccessOption.PERSISTENT);
    }
    // StateModelDefinition exists but not need to be updated
    return true;
  }

  @Override
  public boolean createControllerMessage(Message message) {
<<<<<<< HEAD
    return _baseDataAccessor.create(PropertyPathBuilder.controllerMessage(_clusterName, message.getMsgId()),
=======
    return _baseDataAccessor.create(PropertyPathBuilder.controllerMessage(_clusterName,
        message.getMsgId()),
>>>>>>> d89fbb93
        message.getRecord(), AccessOption.PERSISTENT);
  }

  @Override
  public boolean createControllerLeader(LiveInstance leader) {
    return _baseDataAccessor.create(PropertyPathBuilder.controllerLeader(_clusterName), leader.getRecord(),
        AccessOption.EPHEMERAL);
  }

  @Override
  public boolean createPause(PauseSignal pauseSignal) {
    return _baseDataAccessor.create(
        PropertyPathBuilder.pause(_clusterName), pauseSignal.getRecord(), AccessOption.PERSISTENT);
  }

  @Override
  public <T extends HelixProperty> boolean setProperty(PropertyKey key, T value) {
    PropertyType type = key.getType();
    if (!value.isValid()) {
      throw new HelixException("The ZNRecord for " + type + " is not valid.");
    }

    String path = key.getPath();
    int options = constructOptions(type);

    boolean success = false;
    switch (type) {
    case IDEALSTATES:
    case EXTERNALVIEW:
      // check if bucketized
      if (value.getBucketSize() > 0) {
        // set parent node
        ZNRecord metaRecord = new ZNRecord(value.getId());
        metaRecord.setSimpleFields(value.getRecord().getSimpleFields());
        success = _baseDataAccessor.set(path, metaRecord, options);
        if (success) {
          ZNRecordBucketizer bucketizer = new ZNRecordBucketizer(value.getBucketSize());

          Map<String, ZNRecord> map = bucketizer.bucketize(value.getRecord());
          List<String> paths = new ArrayList<String>();
          List<ZNRecord> bucketizedRecords = new ArrayList<ZNRecord>();
          for (String bucketName : map.keySet()) {
            paths.add(path + "/" + bucketName);
            bucketizedRecords.add(map.get(bucketName));
          }

          // TODO: set success accordingly
          _baseDataAccessor.setChildren(paths, bucketizedRecords, options);
        }
      } else {
        success = _baseDataAccessor.set(path, value.getRecord(), options);
      }
      break;
    default:
      success = _baseDataAccessor.set(path, value.getRecord(), options);
      break;
    }
    return success;
  }

  @Override
  public <T extends HelixProperty> boolean updateProperty(PropertyKey key, T value) {
    return updateProperty(key, new ZNRecordUpdater(value.getRecord()), value);
  }

  @Override
  public <T extends HelixProperty> boolean updateProperty(PropertyKey key, DataUpdater<ZNRecord> updater, T value) {
    PropertyType type = key.getType();
    String path = key.getPath();
    int options = constructOptions(type);

    boolean success = false;
    switch (type) {
    case CURRENTSTATES:
      success = _groupCommit.commit(_baseDataAccessor, options, path, value.getRecord(), true);
      break;
    case STATUSUPDATES:
      if (LOG.isTraceEnabled()) {
        LOG.trace("Update status. path: " + key.getPath() + ", record: " + value.getRecord());
      }
      break;
    default:
      success = _baseDataAccessor.update(path, updater, options);
      break;
    }
    return success;
  }

  @Override
  public <T extends HelixProperty> List<T> getProperty(List<PropertyKey> keys) {
    if (keys == null || keys.size() == 0) {
      return Collections.emptyList();
    }

    List<T> childValues = new ArrayList<T>();

    // read all records
    List<String> paths = new ArrayList<>();
    List<Stat> stats = new ArrayList<>();
    for (PropertyKey key : keys) {
      paths.add(key.getPath());
      stats.add(new Stat());
    }
    List<ZNRecord> children = _baseDataAccessor.get(paths, stats, 0);

    // check if bucketized
    for (int i = 0; i < keys.size(); i++) {
      PropertyKey key = keys.get(i);
      ZNRecord record = children.get(i);
      Stat stat = stats.get(i);

      PropertyType type = key.getType();
      String path = key.getPath();
      int options = constructOptions(type);
      if (record != null) {
        record.setCreationTime(stat.getCtime());
        record.setModifiedTime(stat.getMtime());
        record.setVersion(stat.getVersion());
      }

      switch (type) {
      case CURRENTSTATES:
      case IDEALSTATES:
      case EXTERNALVIEW:
        // check if bucketized
        if (record != null) {
          HelixProperty property = new HelixProperty(record);

          int bucketSize = property.getBucketSize();
          if (bucketSize > 0) {
            // @see HELIX-574
            // clean up list and map fields in case we write to parent node by mistake
            property.getRecord().getMapFields().clear();
            property.getRecord().getListFields().clear();

            List<ZNRecord> childRecords = _baseDataAccessor.getChildren(path, null, options);
            ZNRecord assembledRecord = new ZNRecordAssembler().assemble(childRecords);

            // merge with parent node value
            if (assembledRecord != null) {
              record.getSimpleFields().putAll(assembledRecord.getSimpleFields());
              record.getListFields().putAll(assembledRecord.getListFields());
              record.getMapFields().putAll(assembledRecord.getMapFields());
            }
          }
        }
        break;
      default:
        break;
      }

      @SuppressWarnings("unchecked")
      T t = (T) HelixProperty.convertToTypedInstance(key.getTypeClass(), record);
      childValues.add(t);
    }

    return childValues;
  }

  @Override
  public <T extends HelixProperty> T getProperty(PropertyKey key) {
    PropertyType type = key.getType();
    String path = key.getPath();
    int options = constructOptions(type);
    ZNRecord record = null;
    try {
      Stat stat = new Stat();
      record = _baseDataAccessor.get(path, stat, options);
      if (record != null) {
        record.setCreationTime(stat.getCtime());
        record.setModifiedTime(stat.getMtime());
        record.setVersion(stat.getVersion());
      }
    } catch (ZkNoNodeException e) {
      // OK
    }

    switch (type) {
    case CURRENTSTATES:
    case IDEALSTATES:
    case EXTERNALVIEW:
      // check if bucketized
      if (record != null) {
        HelixProperty property = new HelixProperty(record);

        int bucketSize = property.getBucketSize();
        if (bucketSize > 0) {
          // @see HELIX-574
          // clean up list and map fields in case we write to parent node by mistake
          property.getRecord().getMapFields().clear();
          property.getRecord().getListFields().clear();

          List<ZNRecord> childRecords = _baseDataAccessor.getChildren(path, null, options);
          ZNRecord assembledRecord = new ZNRecordAssembler().assemble(childRecords);

          // merge with parent node value
          if (assembledRecord != null) {
            record.getSimpleFields().putAll(assembledRecord.getSimpleFields());
            record.getListFields().putAll(assembledRecord.getListFields());
            record.getMapFields().putAll(assembledRecord.getMapFields());
          }
        }
      }
      break;
    default:
      break;
    }

    @SuppressWarnings("unchecked")
    T t = (T) HelixProperty.convertToTypedInstance(key.getTypeClass(), record);
    return t;
  }

  @Override
  public HelixProperty.Stat getPropertyStat(PropertyKey key) {
    PropertyType type = key.getType();
    String path = key.getPath();
    int options = constructOptions(type);
    try {
      Stat stat = _baseDataAccessor.getStat(path, options);
      if (stat != null) {
        return new HelixProperty.Stat(stat.getVersion(), stat.getCtime(), stat.getMtime());
      }
    } catch (ZkNoNodeException e) {

    }

    return null;
  }

  @Override
  public List<HelixProperty.Stat> getPropertyStats(List<PropertyKey> keys) {
    if (keys == null || keys.size() == 0) {
      return Collections.emptyList();
    }

    List<HelixProperty.Stat> propertyStats = new ArrayList<>(keys.size());
    List<String> paths = new ArrayList<>(keys.size());
    for (PropertyKey key : keys) {
      paths.add(key.getPath());
    }
    Stat[] zkStats = _baseDataAccessor.getStats(paths, 0);

    for (int i = 0; i < keys.size(); i++) {
      Stat zkStat = zkStats[i];
      HelixProperty.Stat propertyStat = null;
      if (zkStat != null) {
        propertyStat =
            new HelixProperty.Stat(zkStat.getVersion(), zkStat.getCtime(), zkStat.getMtime());
      }
      propertyStats.add(propertyStat);
    }

    return propertyStats;
  }

  @Override
  public boolean removeProperty(PropertyKey key) {
    PropertyType type = key.getType();
    String path = key.getPath();
    int options = constructOptions(type);

    return _baseDataAccessor.remove(path, options);
  }

  @Override
  public List<String> getChildNames(PropertyKey key) {
    PropertyType type = key.getType();
    String parentPath = key.getPath();
    int options = constructOptions(type);
    List<String> childNames = _baseDataAccessor.getChildNames(parentPath, options);
    if (childNames == null) {
      childNames = Collections.emptyList();
    }
    return childNames;
  }

  @Override
  public <T extends HelixProperty> List<T> getChildValues(PropertyKey key) {
    PropertyType type = key.getType();
    String parentPath = key.getPath();
    int options = constructOptions(type);
    List<T> childValues = new ArrayList<T>();

    List<ZNRecord> children = _baseDataAccessor.getChildren(parentPath, null, options);
    if (children != null) {
      for (ZNRecord record : children) {
        switch (type) {
        case CURRENTSTATES:
        case IDEALSTATES:
        case EXTERNALVIEW:
          if (record != null) {
            HelixProperty property = new HelixProperty(record);

            int bucketSize = property.getBucketSize();
            if (bucketSize > 0) {
              // TODO: fix this if record.id != pathName
              String childPath = parentPath + "/" + record.getId();
              List<ZNRecord> childRecords = _baseDataAccessor.getChildren(childPath, null, options);
              ZNRecord assembledRecord = new ZNRecordAssembler().assemble(childRecords);

              // merge with parent node value
              if (assembledRecord != null) {
                record.getSimpleFields().putAll(assembledRecord.getSimpleFields());
                record.getListFields().putAll(assembledRecord.getListFields());
                record.getMapFields().putAll(assembledRecord.getMapFields());
              }
            }
          }

          break;
        default:
          break;
        }

        if (record != null) {
          @SuppressWarnings("unchecked")
          T t = (T) HelixProperty.convertToTypedInstance(key.getTypeClass(), record);
          childValues.add(t);
        }
      }
    }
    return childValues;
  }

  @Override
  public <T extends HelixProperty> Map<String, T> getChildValuesMap(PropertyKey key) {
    PropertyType type = key.getType();
    String parentPath = key.getPath();
    int options = constructOptions(type);
    List<T> children = getChildValues(key);
    Map<String, T> childValuesMap = new HashMap<String, T>();
    for (T t : children) {
      childValuesMap.put(t.getRecord().getId(), t);
    }
    return childValuesMap;

  }

  @Override
  public Builder keyBuilder() {
    return _propertyKeyBuilder;
  }

  private int constructOptions(PropertyType type) {
    int options = 0;
    if (type.isPersistent()) {
      options = options | AccessOption.PERSISTENT;
    } else {
      options = options | AccessOption.EPHEMERAL;
    }

    return options;
  }

  @Override
  public <T extends HelixProperty> boolean[] createChildren(List<PropertyKey> keys, List<T> children) {
    // TODO: add validation
    int options = -1;
    List<String> paths = new ArrayList<String>();
    List<ZNRecord> records = new ArrayList<ZNRecord>();
    for (int i = 0; i < keys.size(); i++) {
      PropertyKey key = keys.get(i);
      PropertyType type = key.getType();
      String path = key.getPath();
      paths.add(path);
      HelixProperty value = children.get(i);
      records.add(value.getRecord());
      options = constructOptions(type);
    }
    return _baseDataAccessor.createChildren(paths, records, options);
  }

  @Override
  public <T extends HelixProperty> boolean[] setChildren(List<PropertyKey> keys, List<T> children) {
    int options = -1;
    List<String> paths = new ArrayList<String>();
    List<ZNRecord> records = new ArrayList<ZNRecord>();

    List<List<String>> bucketizedPaths =
        new ArrayList<List<String>>(Collections.<List<String>> nCopies(keys.size(), null));
    List<List<ZNRecord>> bucketizedRecords =
        new ArrayList<List<ZNRecord>>(Collections.<List<ZNRecord>> nCopies(keys.size(), null));

    for (int i = 0; i < keys.size(); i++) {
      PropertyKey key = keys.get(i);
      PropertyType type = key.getType();
      String path = key.getPath();
      paths.add(path);
      options = constructOptions(type);

      HelixProperty value = children.get(i);

      switch (type) {
      case EXTERNALVIEW:
        if (value.getBucketSize() == 0) {
          records.add(value.getRecord());
        } else {

          ZNRecord metaRecord = new ZNRecord(value.getId());
          metaRecord.setSimpleFields(value.getRecord().getSimpleFields());
          records.add(metaRecord);

          ZNRecordBucketizer bucketizer = new ZNRecordBucketizer(value.getBucketSize());

          Map<String, ZNRecord> map = bucketizer.bucketize(value.getRecord());
          List<String> childBucketizedPaths = new ArrayList<String>();
          List<ZNRecord> childBucketizedRecords = new ArrayList<ZNRecord>();
          for (String bucketName : map.keySet()) {
            childBucketizedPaths.add(path + "/" + bucketName);
            childBucketizedRecords.add(map.get(bucketName));
          }
          bucketizedPaths.set(i, childBucketizedPaths);
          bucketizedRecords.set(i, childBucketizedRecords);
        }
        break;
      case STATEMODELDEFS:
        if (value.isValid()) {
          records.add(value.getRecord());
        }
        break;
      default:
        records.add(value.getRecord());
        break;
      }
    }

    // set non-bucketized nodes or parent nodes of bucketized nodes
    boolean success[] = _baseDataAccessor.setChildren(paths, records, options);

    // set bucketized nodes
    List<String> allBucketizedPaths = new ArrayList<String>();
    List<ZNRecord> allBucketizedRecords = new ArrayList<ZNRecord>();

    for (int i = 0; i < keys.size(); i++) {
      if (success[i] && bucketizedPaths.get(i) != null) {
        allBucketizedPaths.addAll(bucketizedPaths.get(i));
        allBucketizedRecords.addAll(bucketizedRecords.get(i));
      }
    }

    // TODO: set success accordingly
    _baseDataAccessor.setChildren(allBucketizedPaths, allBucketizedRecords, options);

    return success;
  }

  @Override
  public BaseDataAccessor<ZNRecord> getBaseDataAccessor() {
    return _baseDataAccessor;
  }

  @Override
  public <T extends HelixProperty> boolean[] updateChildren(List<String> paths,
      List<DataUpdater<ZNRecord>> updaters, int options) {
    return _baseDataAccessor.updateChildren(paths, updaters, options);
  }
}<|MERGE_RESOLUTION|>--- conflicted
+++ resolved
@@ -70,12 +70,8 @@
     _propertyKeyBuilder = new PropertyKey.Builder(_clusterName);
   }
 
-<<<<<<< HEAD
-  @Override public boolean createStateModelDef(StateModelDefinition stateModelDef) {
-=======
   @Override
   public boolean createStateModelDef(StateModelDefinition stateModelDef) {
->>>>>>> d89fbb93
     String path = PropertyPathBuilder.stateModelDef(_clusterName, stateModelDef.getId());
     HelixProperty property =
         getProperty(new PropertyKey.Builder(_clusterName).stateModelDef(stateModelDef.getId()));
@@ -98,12 +94,8 @@
 
   @Override
   public boolean createControllerMessage(Message message) {
-<<<<<<< HEAD
-    return _baseDataAccessor.create(PropertyPathBuilder.controllerMessage(_clusterName, message.getMsgId()),
-=======
     return _baseDataAccessor.create(PropertyPathBuilder.controllerMessage(_clusterName,
         message.getMsgId()),
->>>>>>> d89fbb93
         message.getRecord(), AccessOption.PERSISTENT);
   }
 

--- conflicted
+++ resolved
@@ -569,13 +569,8 @@
     String dbIdealStatePath = idealStatePath + "/" + dbName;
     if (_zkClient.exists(dbIdealStatePath))
     {
-<<<<<<< HEAD
-      throw new HelixException("Skip the operation. Resource " + dbName
-          + " already exists:" + dbIdealStatePath);
-=======
       throw new HelixException("Skip the operation. DB ideal state directory exists:"
           + dbIdealStatePath);
->>>>>>> bdae2a52
     }
 
     ZKUtil.createChildren(_zkClient, idealStatePath, idealState.getRecord());

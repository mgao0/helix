--- conflicted
+++ resolved
@@ -227,11 +227,6 @@
 		  // Attach the application to the component and start it
 		  _component.getDefaultHost().attach(this); //(application);
 		  _context.getAttributes().put(COMPONENT_NAME, (Object)_component);
-<<<<<<< HEAD
-		 // _context.getParameters().set("maxWaitTimeMs", "1", true);
-		 
-=======
->>>>>>> c1c3f17d
 		 // _context.getParameters().set("maxTotalConnections", "16",true); 
 		  _component.start();
 		  //start mock espresso node

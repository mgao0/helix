--- conflicted
+++ resolved
@@ -15,10 +15,6 @@
 
 public class Message extends ZNRecordDecorator
 {
-<<<<<<< HEAD
-=======
-//  private final ZNRecord _record;
->>>>>>> 30be7c04
   public enum MessageType
   {
     STATE_TRANSITION,
@@ -30,9 +26,9 @@
 
   public enum Attributes
   {
-    MSG_ID, SRC_SESSION_ID, TGT_SESSION_ID, SRC_NAME, TGT_NAME, 
-    MSG_STATE, STATE_UNIT_KEY, STATE_UNIT_GROUP, FROM_STATE, TO_STATE, 
-    STATE_MODEL_DEF, CREATE_TIMESTAMP, READ_TIMESTAMP, EXECUTE_START_TIMESTAMP, MSG_TYPE, 
+    MSG_ID, SRC_SESSION_ID, TGT_SESSION_ID, SRC_NAME, TGT_NAME,
+    MSG_STATE, STATE_UNIT_KEY, STATE_UNIT_GROUP, FROM_STATE, TO_STATE,
+    STATE_MODEL_DEF, CREATE_TIMESTAMP, READ_TIMESTAMP, EXECUTE_START_TIMESTAMP, MSG_TYPE,
     MSG_SUBTYPE, CORRELATION_ID, MESSAGE_RESULT, EXE_SESSION_ID;
   }
 
@@ -284,7 +280,7 @@
       return 0;
     }
   }
-  
+
   public long getCreateTimeStamp()
   {
     if (_record.getSimpleField(Attributes.CREATE_TIMESTAMP.toString()) == null)

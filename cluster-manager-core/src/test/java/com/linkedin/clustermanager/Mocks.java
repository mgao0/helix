--- conflicted
+++ resolved
@@ -192,41 +192,38 @@
 			return false;
 		}
 
-    @Override
-    public ClusterManagementService getClusterManagmentTool()
-    {
-      // TODO Auto-generated method stub
+        @Override
+        public ClusterManagementService getClusterManagmentTool()
+        {
+          // TODO Auto-generated method stub
+  return null;
+}
+
+@Override
+public <T> PropertyStore<T> getPropertyStore(String rootNamespace,
+                                             PropertySerializer<T> serializer)
+{
+  // TODO Auto-generated method stub
       return null;
     }
-
-<<<<<<< HEAD
+	
     @Override
-    public <T> PropertyStore<T> getPropertyStore(String rootNamespace,
-                                                 PropertySerializer<T> serializer)
-    {
-      // TODO Auto-generated method stub
-      return null;
-=======
-		@Override
     public ClusterMessagingService getMessagingService()
     {
 	    // TODO Auto-generated method stub
 	    return null;
->>>>>>> 9f0b5eaf
     }
-
 	}
 
 	public static class MockAccessor implements ClusterDataAccessor
 	{
-
-		@Override
-		public void setClusterProperty(ClusterPropertyType clusterProperty,
-		    String key, ZNRecord value)
-		{
-			// TODO Auto-generated method stub
-
-		}
+	  @Override
+	  public void setClusterProperty(ClusterPropertyType clusterProperty,
+		  String key, ZNRecord value)
+	  {
+			// TODO Auto-generated method stub
+
+	  }
 
 		@Override
 		public void updateClusterProperty(ClusterPropertyType clusterProperty,
@@ -393,12 +390,12 @@
 			return null;
 		}
 
-    @Override
-    public PropertyStore<ZNRecord> getStore()
-    {
-      // TODO Auto-generated method stub
-      return null;
-    }
+        @Override
+        public PropertyStore<ZNRecord> getStore()
+        {
+          // TODO Auto-generated method stub
+  return null;
+}
 
 	}
 }